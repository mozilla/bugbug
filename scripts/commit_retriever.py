--- conflicted
+++ resolved
@@ -1,20 +1,12 @@
 # -*- coding: utf-8 -*-
 
 import argparse
+import zstandard
 import os
-<<<<<<< HEAD
-from datetime import datetime
-from logging import INFO, basicConfig, getLogger
-
-import hglib
-import zstandard
-from dateutil.relativedelta import relativedelta
-=======
 import shutil
 from logging import INFO, basicConfig, getLogger
 
 import hglib
->>>>>>> 50575e27
 
 from bugbug import db, repository
 
