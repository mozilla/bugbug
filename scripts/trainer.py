# -*- coding: utf-8 -*-

import argparse
import lzma
import os
import shutil
from logging import INFO, basicConfig, getLogger
from urllib.request import urlretrieve

from bugbug.models import get_model_class

basicConfig(level=INFO)
logger = getLogger(__name__)

BASE_URL = "https://index.taskcluster.net/v1/task/project.relman.bugbug.data_{}.latest/artifacts/public"


class Trainer(object):
    def decompress_file(self, path):
        with lzma.open(f"{path}.xz", "rb") as input_f:
            with open(path, "wb") as output_f:
                shutil.copyfileobj(input_f, output_f)

    def compress_file(self, path):
        with open(path, "rb") as input_f:
            with lzma.open(f"{path}.xz", "wb") as output_f:
                shutil.copyfileobj(input_f, output_f)

    def go(self, model_name):
        # Download datasets that were built by bugbug_data.
        os.makedirs("data", exist_ok=True)

        # Bugs.json
        logger.info("Downloading bugs database")
        bugs_url = BASE_URL.format("bugs")
        urlretrieve(f"{bugs_url}/bugs.json.xz", "data/bugs.json.xz")
        logger.info("Decompressing bugs database")
        self.decompress_file("data/bugs.json")

<<<<<<< HEAD
        # Commits.json
        logger.info("Downloading commits database")
        commits_url = BASE_URL.format("commits")
        urlretrieve(f"{commits_url}/commits.json.xz", "data/commits.json.xz")
        logger.info("Decompressing commits database")
        self.decompress_file("data/commits.json")

        log_messages = {
            "component": "Training *component* model",
            "defectenhancementtask": "Training *defect vs enhancement vs task* model",
            "regression": "Training *regression vs non-regression* model",
            "training": "Training *tracking* model",
        }

        if log_messages.get(model_name):
            logger.info(log_messages[model_name])

        model_class = get_model_class(model_name)
        model = model_class()
        model.train()

        model_file_name = f"{model_name}model"
        self.compress_file(model_file_name)
=======
        if model == "defect":
            # Train classifier for defect-vs-enhancement-vs-task.
            self.train_defect_enhancement_task()
        elif model == "component":
            # Train classifier for the component of a bug.
            self.train_component()
        elif model == "regression":
            # Train classifier for regression-vs-nonregression.
            self.train_regression()
        elif model == "tracking":
            # Train classifier for tracking bugs.
            self.train_tracking()
        else:
            # We shouldn't be here
            raise Exception("valid_models is likely not up-to-date anymore")
>>>>>>> 3c91af9c


def main():
    description = "Train the models"
    parser = argparse.ArgumentParser(description=description)

    parser.add_argument("model", help="Which model to train.")

    args = parser.parse_args()

    retriever = Trainer()
    retriever.go(args.model)<|MERGE_RESOLUTION|>--- conflicted
+++ resolved
@@ -37,14 +37,6 @@
         logger.info("Decompressing bugs database")
         self.decompress_file("data/bugs.json")
 
-<<<<<<< HEAD
-        # Commits.json
-        logger.info("Downloading commits database")
-        commits_url = BASE_URL.format("commits")
-        urlretrieve(f"{commits_url}/commits.json.xz", "data/commits.json.xz")
-        logger.info("Decompressing commits database")
-        self.decompress_file("data/commits.json")
-
         log_messages = {
             "component": "Training *component* model",
             "defectenhancementtask": "Training *defect vs enhancement vs task* model",
@@ -61,23 +53,6 @@
 
         model_file_name = f"{model_name}model"
         self.compress_file(model_file_name)
-=======
-        if model == "defect":
-            # Train classifier for defect-vs-enhancement-vs-task.
-            self.train_defect_enhancement_task()
-        elif model == "component":
-            # Train classifier for the component of a bug.
-            self.train_component()
-        elif model == "regression":
-            # Train classifier for regression-vs-nonregression.
-            self.train_regression()
-        elif model == "tracking":
-            # Train classifier for tracking bugs.
-            self.train_tracking()
-        else:
-            # We shouldn't be here
-            raise Exception("valid_models is likely not up-to-date anymore")
->>>>>>> 3c91af9c
 
 
 def main():
