--- conflicted
+++ resolved
@@ -26,56 +26,7 @@
             with lzma.open(f"{path}.xz", "wb") as output_f:
                 shutil.copyfileobj(input_f, output_f)
 
-<<<<<<< HEAD
-    def train_defect_enhancement_task(self):
-        logger.info("Training *defect vs enhancement vs task* model")
-        model = DefectEnhancementTaskModel()
-        model.train()
-        self.compress_file("defectenhancementtaskmodel")
-
-    def train_component(self):
-        logger.info("Training *component* model")
-        model = ComponentModel()
-        model.train()
-        self.compress_file("componentmodel")
-
-    def train_regression(self):
-        logger.info("Training *regression vs non-regression* model")
-        model = RegressionModel()
-        model.train()
-        self.compress_file("regressionmodel")
-
-    def train_tracking(self):
-        logger.info("Training *tracking* model")
-        model = TrackingModel()
-        model.train()
-        self.compress_file("trackingmodel")
-
-    def train_stepstoreproduce(self):
-        logger.info("Training *stepstoreproduce* model")
-        model = TrackingModel()
-        model.train()
-        self.compress_file("stepstoreproduce")
-
-    def go(self, model):
-        # TODO: Stop hard-coding them
-        valid_models = [
-            "defect",
-            "component",
-            "regression",
-            "tracking",
-            "stepstoreproduce",
-        ]
-
-        if model not in valid_models:
-            exception = (
-                f"Invalid model {model!r} name, use one of {valid_models!r} instead"
-            )
-            raise ValueError(exception)
-
-=======
     def go(self, model_name):
->>>>>>> 91bf939f
         # Download datasets that were built by bugbug_data.
         os.makedirs("data", exist_ok=True)
 
