--- conflicted
+++ resolved
@@ -36,11 +36,8 @@
     metric_name: str,
     df: DataFrame,
     output_directory: Path,
-<<<<<<< HEAD
+    warning_threshold: float,
     negative_slope: bool,
-=======
-    warning_threshold: float,
->>>>>>> daa07504
 ) -> bool:
     y = df.value
     # Compute the threshold
@@ -96,7 +93,6 @@
     return y[-1] < metric_threshold
 
 
-<<<<<<< HEAD
 def parse_metric_file(metric_file_path: Path) -> Tuple[datetime, str, Dict[str, Any]]:
     # Load the metric
     with open(metric_file_path, "r") as metric_file:
@@ -125,11 +121,10 @@
 
 
 def analyze_metrics(
-    metrics_directory: str, output_directory: str, debug_regression: bool = False
-=======
-def analyze_metrics(
-    metrics_directory: str, output_directory: str, warning_threshold: float
->>>>>>> daa07504
+    metrics_directory: str,
+    output_directory: str,
+    warning_threshold: float,
+    debug_regression: bool = False,
 ):
     root = Path(metrics_directory)
 
@@ -194,15 +189,12 @@
     for model_name in metrics_df:
         for metric_name, (df, negative_slope) in metrics_df[model_name].items():
             threshold_crossed = plot_graph(
-<<<<<<< HEAD
-                model_name, metric_name, df, Path(output_directory), negative_slope
-=======
                 model_name,
                 metric_name,
-                values,
+                df,
                 Path(output_directory),
                 warning_threshold,
->>>>>>> daa07504
+                negative_slope,
             )
 
             diff = (1 - warning_threshold) * 100
@@ -235,26 +227,24 @@
         help="In which directory the script will save the generated graphs",
     )
     parser.add_argument(
-<<<<<<< HEAD
-        "--debug-negative-slope",
-        action="store_true",
-        help="Should we display the linear regression detecting the global trend for debugging purposes",
-=======
         "--warning_threshold",
         default=WARNING_THRESHOLD,
         type=float,
         help="If the last metric value is below the previous one*warning_threshold, fails. Default to 0.95",
->>>>>>> daa07504
+    )
+    parser.add_argument(
+        "--debug-negative-slope",
+        action="store_true",
+        help="Should we display the linear regression detecting the global trend for debugging purposes",
     )
 
     args = parser.parse_args()
 
     analyze_metrics(
-<<<<<<< HEAD
-        args.metrics_directory, args.output_directory, args.debug_negative_slope
-=======
-        args.metrics_directory, args.output_directory, args.warning_threshold
->>>>>>> daa07504
+        args.metrics_directory,
+        args.output_directory,
+        args.warning_threshold,
+        args.debug_negative_slope,
     )
 
 
