--- conflicted
+++ resolved
@@ -81,13 +81,13 @@
                 remove_comments=self.remove_comments,
             )
 
-<<<<<<< HEAD
             retrying(
                 lambda: subprocess.run(push_args, cwd=self.git_repo_path, check=True)
             )
-=======
-            retrying(lambda: subprocess.run(push_args, cwd=self.git_repo_path, check=True))
->>>>>>> 6109f700
+
+            retrying(
+                lambda: subprocess.run(push_args, cwd=self.git_repo_path, check=True)
+            )
 
     def init_git_repo(self):
         subprocess.run(["git", "init", self.git_repo_path], check=True)
