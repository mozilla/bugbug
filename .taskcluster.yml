--- conflicted
+++ resolved
@@ -307,7 +307,6 @@
                     name: bugbug update data hook
                     description: bugbug update data hook
 
-<<<<<<< HEAD
           - $if: 'tasks_for == "github-push" && head_branch[:10] == "refs/tags/"'
             then:
               $mergeDeep:
@@ -337,68 +336,33 @@
                   metadata:
                     name: bugbug update check hook
                     description: bugbug update check hook
-=======
-      - $if: 'tasks_for == "github-push" && head_branch[:10] == "refs/tags/"'
-        then:
-          taskId: {$eval: as_slugid("update_hook_check_pipeline")}
-          dependencies:
-            - {$eval: as_slugid("docker_push")}
-          scopes:
-            - hooks:modify-hook:project-relman/bugbug-checks
-            - assume:hook-id:project-relman/bugbug-checks
-          created: {$fromNow: ''}
-          deadline: {$fromNow: '5 hours'}
-          provisionerId: aws-provisioner-v1
-          workerType: github-worker
-          payload:
-            features:
-              taskclusterProxy:
-                true
-            maxRunTime: 3600
-            image: mozilla/taskboot:0.1.8
-            command:
-              - "/bin/sh"
-              - "-lcxe"
-              - "git clone --quiet ${repository} &&
-                 cd bugbug &&
-                 git -c advice.detachedHead=false checkout ${head_rev} &&
-                 python infra/set_hook_version.py ${head_branch[10:]} infra/taskcluster-hook-check-models-start.json &&
-                 taskboot --target . build-hook infra/taskcluster-hook-check-models-start.json project-relman bugbug-checks"
-          metadata:
-            name: bugbug update check hook
-            description: bugbug update check hook
-            owner: ${user}@users.noreply.github.com
-            source: ${repository}/raw/${head_rev}/.taskcluster.yml
-
-      - $if: 'tasks_for == "github-push" && head_branch[:10] == "refs/tags/"'
-        then:
-          taskId: {$eval: as_slugid("update_hook_classify_patch")}
-          dependencies:
-            - {$eval: as_slugid("docker_push")}
-          scopes:
-            - hooks:modify-hook:project-relman/bugbug-classify-patch
-            - assume:hook-id:project-relman/bugbug-classify-patch
-          created: {$fromNow: ''}
-          deadline: {$fromNow: '5 hours'}
-          provisionerId: aws-provisioner-v1
-          workerType: github-worker
-          payload:
-            features:
-              taskclusterProxy:
-                true
-            maxRunTime: 3600
-            image: mozilla/taskboot:0.1.8
-            command:
-              - "/bin/sh"
-              - "-lcxe"
-              - "git clone --quiet ${repository} &&
-                 cd bugbug &&
-                 git -c advice.detachedHead=false checkout ${head_rev} &&
-                 python infra/set_hook_version.py ${head_branch[10:]} infra/taskcluster-hook-classify-patch.json &&
-                 taskboot --target . build-hook infra/taskcluster-hook-classify-patch.json project-relman bugbug-classify-patch"
-          metadata:
-            name: bugbug update classify patch hook
-            description: bugbug update classify patch hook
-            owner: ${user}@users.noreply.github.com
-            source: ${repository}/raw/${head_rev}/.taskcluster.yml
->>>>>>> 7baa09f7
+
+          - $if: 'tasks_for == "github-push" && head_branch[:10] == "refs/tags/"'
+            then:
+              $mergeDeep:
+                - {$eval: 'default_task_definition'}
+                  taskId: {$eval: as_slugid("update_hook_classify_patch")}
+                  dependencies:
+                    - {$eval: as_slugid("docker_push")}
+                  scopes:
+                    - hooks:modify-hook:project-relman/bugbug-classify-patch
+                    - assume:hook-id:project-relman/bugbug-classify-patch
+                  created: {$fromNow: ''}
+                  deadline: {$fromNow: '5 hours'}
+                  payload:
+                    features:
+                      taskclusterProxy:
+                        true
+                    maxRunTime: 3600
+                    image: mozilla/taskboot:0.1.8
+                    command:
+                      - "/bin/sh"
+                      - "-lcxe"
+                      - "git clone --quiet ${repository} &&
+                         cd bugbug &&
+                         git -c advice.detachedHead=false checkout ${head_rev} &&
+                         python infra/set_hook_version.py ${head_branch[10:]} infra/taskcluster-hook-classify-patch.json &&
+                         taskboot --target . build-hook infra/taskcluster-hook-classify-patch.json project-relman bugbug-classify-patch"
+                  metadata:
+                    name: bugbug update classify patch hook
+                    description: bugbug update classify patch hook