version: 1
policy:
  pullRequests: public
tasks:
  $let:
    user: ${event.sender.login}

    head_branch:
      $if: 'tasks_for == "github-pull-request"'
      then: ${event.pull_request.head.ref}
      else:
        $if: 'tasks_for == "github-push"'
        then: ${event.ref}
        else: ${event.release.target_commitish}

    head_rev:
      $if: 'tasks_for == "github-pull-request"'
      then: ${event.pull_request.head.sha}
      else:
        $if: 'tasks_for == "github-push"'
        then: ${event.after}
        else: ${event.release.tag_name}

    repository:
      $if: 'tasks_for == "github-pull-request"'
      then: ${event.pull_request.head.repo.html_url}
      else: ${event.repository.html_url}

    taskboot_image: "mozilla/taskboot:0.1.10"
  in:
    $if: 'tasks_for in ["github-pull-request", "github-push"]'
    then:
      - taskId: {$eval: as_slugid("lint_task")}
        created: {$fromNow: ''}
        deadline: {$fromNow: '1 hour'}
        provisionerId: aws-provisioner-v1
        workerType: github-worker
        payload:
          maxRunTime: 3600
          image: python:3.7
          command:
            - "/bin/bash"
            - "-lcx"
            - "git clone --quiet ${repository} &&
               cd bugbug &&
               git -c advice.detachedHead=false checkout ${head_rev} &&
               pip install --disable-pip-version-check --quiet --no-cache-dir -r test-requirements.txt &&
               pre-commit run -a"
        metadata:
          name: bugbug lint
          description: bugbug lint
          owner: mcastelluccio@mozilla.com
          source: ${repository}/raw/${head_rev}/.taskcluster.yml

      - $if: 'tasks_for == "github-push"'
        then:
          taskId: {$eval: as_slugid("version_check_task")}
          created: {$fromNow: ''}
          deadline: {$fromNow: '1 hour'}
          provisionerId: aws-provisioner-v1
          workerType: github-worker
          payload:
            maxRunTime: 3600
            image: python:3.7
            command:
              - "/bin/bash"
              - "-lcx"
              - "git clone --quiet ${repository} &&
                 cd bugbug &&
                 git -c advice.detachedHead=false checkout ${head_rev} &&
                 python infra/version_check.py"
          metadata:
            name: bugbug tag version check
            description: bugbug tag version check
            owner: mcastelluccio@mozilla.com
            source: ${repository}/raw/${head_rev}/.taskcluster.yml

      - taskId: {$eval: as_slugid("tests_task")}
        created: {$fromNow: ''}
        deadline: {$fromNow: '1 hour'}
        provisionerId: aws-provisioner-v1
        workerType: github-worker
        payload:
          maxRunTime: 3600
          image: python:3.7
          env:
            CODECOV_TOKEN: 66162f89-a4d9-420c-84bd-d10f12a428d9
          command:
            - "/bin/bash"
            - "-lcx"
            - "apt-get -qq update &&
               apt-get -qq install -y python-pip libhdf5-dev &&
               python2 -m pip install --disable-pip-version-check --quiet --no-cache-dir mercurial==5.1 &&
               git clone --quiet https://github.com/mozilla/version-control-tools.git &&
               git clone --quiet ${repository} &&
               cd bugbug &&
               git -c advice.detachedHead=false checkout ${head_rev} &&
               cp infra/hgrc /root/.hgrc &&
               pip install --disable-pip-version-check --quiet --no-cache-dir -r requirements.txt &&
               pip install --disable-pip-version-check --quiet --no-cache-dir -r extra-nlp-requirements.txt &&
               pip install --disable-pip-version-check --quiet --no-cache-dir -r extra-nn-requirements.txt &&
               pip install --disable-pip-version-check --quiet --no-cache-dir -r infra/spawn_pipeline_requirements.txt &&
               pip install --disable-pip-version-check --quiet --no-cache-dir -r test-requirements.txt &&
               python -m pytest --cov=./ tests/test_*.py &&
               bash <(curl -s https://codecov.io/bash)"
        metadata:
          name: bugbug tests
          description: bugbug tests
          owner: mcastelluccio@mozilla.com
          source: ${repository}/raw/${head_rev}/.taskcluster.yml

      - taskId: {$eval: as_slugid("http_tests_task")}
        created: {$fromNow: ''}
        deadline: {$fromNow: '1 hour'}
        provisionerId: aws-provisioner-v1
        workerType: github-worker
        payload:
          maxRunTime: 3600
          image: python:3.7
          env:
            CODECOV_TOKEN: 66162f89-a4d9-420c-84bd-d10f12a428d9
          command:
            - "/bin/bash"
            - "-lcx"
            - "apt-get -qq update &&
               apt-get -qq install -y python-pip &&
               git clone --quiet ${repository} &&
               cd bugbug &&
               git -c advice.detachedHead=false checkout ${head_rev} &&
               pip install --disable-pip-version-check --quiet --no-cache-dir . &&
               pip install --disable-pip-version-check --quiet --no-cache-dir -r test-requirements.txt &&
               pip install --disable-pip-version-check --quiet --no-cache-dir -r http_service/requirements.txt &&
               pytest --cov=http_service http_service/tests/ -vvv &&
               bash <(curl -s https://codecov.io/bash)"
        metadata:
          name: bugbug http service tests
          description: bugbug http service tests
          owner: mcastelluccio@mozilla.com
          source: ${repository}/raw/${head_rev}/.taskcluster.yml

      - taskId: {$eval: as_slugid("packaging_test_task")}
        created: {$fromNow: ''}
        deadline: {$fromNow: '1 hour'}
        provisionerId: aws-provisioner-v1
        workerType: github-worker
        payload:
          maxRunTime: 3600
          image: python:3.7
          env:
            CODECOV_TOKEN: 66162f89-a4d9-420c-84bd-d10f12a428d9
          command:
            - "/bin/bash"
            - "-lcx"
            - "apt-get -qq update &&
               apt-get -qq install -y libhdf5-dev &&
               git clone --quiet ${repository} &&
               cd bugbug &&
               git -c advice.detachedHead=false checkout ${head_rev} &&
               pip install --disable-pip-version-check --quiet --no-cache-dir -r test-requirements.txt &&
               python -m coverage run setup.py sdist &&
               pip install --disable-pip-version-check --quiet --no-cache-dir dist/bugbug-$(cat VERSION).tar.gz &&
               pip install --disable-pip-version-check --quiet --no-cache-dir dist/bugbug-$(cat VERSION).tar.gz[nlp] &&
               pip install --disable-pip-version-check --quiet --no-cache-dir dist/bugbug-$(cat VERSION).tar.gz[nn] &&
               bash <(curl -s https://codecov.io/bash)"
        metadata:
          name: bugbug packaging test
          description: bugbug packaging test
          owner: mcastelluccio@mozilla.com
          source: ${repository}/raw/${head_rev}/.taskcluster.yml

      - taskId: {$eval: as_slugid("docker_build")}
        created: {$fromNow: ''}
        deadline: {$fromNow: '3 hours'}
        provisionerId: aws-provisioner-v1
        workerType: relman-svc
        payload:
          capabilities:
            privileged: true
          maxRunTime: 10800
          image: "${taskboot_image}"
          env:
            REGISTRY: registry.hub.docker.com
            VERSION:
              $if: 'head_branch[:10] == "refs/tags/"'
              then: {$eval: 'head_branch[10:]' }
              else: "latest"
          command:
            - "/bin/sh"
            - "-lcxe"
            - "git clone --quiet ${repository} /code &&
               cd /code &&
               git -c advice.detachedHead=false checkout ${head_rev} &&
               taskboot --cache /cache --target /code build-compose --write /images --build-arg CHECK_MODELS=0 --tag $VERSION --tag latest"
          artifacts:
            public/bugbug:
              expires: {$fromNow: '2 weeks'}
              path: /images
              type: directory
          cache:
            bugbug-build: /cache
        scopes:
          - docker-worker:capability:privileged
          - docker-worker:cache:bugbug-build
        metadata:
          name: bugbug docker build
          description: bugbug docker build
          owner: mcastelluccio@mozilla.com
          source: ${repository}/raw/${head_rev}/.taskcluster.yml

      - $if: 'tasks_for == "github-push" && head_branch[:10] == "refs/tags/"'
        then:
          dependencies:
            - {$eval: as_slugid("lint_task")}
            - {$eval: as_slugid("tests_task")}
            - {$eval: as_slugid("http_tests_task")}
            - {$eval: as_slugid("packaging_test_task")}
            - {$eval: as_slugid("version_check_task")}
            # - {$eval: as_slugid("integration_test")}
          scopes:
            - secrets:get:project/relman/bugbug/deploy
          created: {$fromNow: ''}
          deadline: {$fromNow: '1 hour'}
          provisionerId: aws-provisioner-v1
          workerType: github-worker
          payload:
            features:
              taskclusterProxy:
                true
            maxRunTime: 3600
            image: "${taskboot_image}"
            command:
              - taskboot
              - deploy-pypi
            env:
              TASKCLUSTER_SECRET: project/relman/bugbug/deploy
              GIT_REPOSITORY: "${repository}"
              GIT_REVISION: "${head_rev}"
          metadata:
            name: bugbug PyPI release
            description: bugbug PyPI release
            owner: mcastelluccio@mozilla.com
            source: ${repository}/raw/${head_rev}/.taskcluster.yml

      - $if: 'tasks_for == "github-push" && head_branch[:10] == "refs/tags/"'
        then:
          dependencies:
            - {$eval: as_slugid("docker_build")}
            - {$eval: as_slugid("lint_task")}
            - {$eval: as_slugid("version_check_task")}
            - {$eval: as_slugid("tests_task")}
            - {$eval: as_slugid("packaging_test_task")}
            # - {$eval: as_slugid("integration_test")}
          scopes:
            - secrets:get:project/relman/bugbug/deploy
          taskId: {$eval: as_slugid("docker_push")}
          created: {$fromNow: ''}
          deadline: {$fromNow: '4 hours'}
          provisionerId: aws-provisioner-v1
          workerType: github-worker
          payload:
            features:
              taskclusterProxy:
                true
            maxRunTime: 3600
            image: "${taskboot_image}"
            env:
              TASKCLUSTER_SECRET: project/relman/bugbug/deploy
            command:
              - taskboot
              - push-artifact
              - --exclude-filter
              - "*http-service*"
          metadata:
            name: bugbug docker push
            description: bugbug docker push
            owner: mcastelluccio@mozilla.com
            source: ${repository}/raw/${head_rev}/.taskcluster.yml

      - $if: 'tasks_for == "github-push" && head_branch[:10] == "refs/tags/"'
        then:
          taskId: {$eval: as_slugid("update_hook_annotate_pipeline")}
          dependencies:
            - {$eval: as_slugid("docker_push")}
          scopes:
            - hooks:modify-hook:project-relman/bugbug-annotate
            - assume:hook-id:project-relman/bugbug-annotate
          created: {$fromNow: ''}
          deadline: {$fromNow: '5 hours'}
          provisionerId: aws-provisioner-v1
          workerType: github-worker
          payload:
            features:
              taskclusterProxy:
                true
            maxRunTime: 3600
            image: "${taskboot_image}"
            env:
              VERSION: {$eval: 'head_branch[10:]'}
            command:
              - "/bin/sh"
              - "-lcxe"
              - "git clone --quiet ${repository} &&
                 cd bugbug &&
                 git -c advice.detachedHead=false checkout ${head_rev} &&
                 python infra/set_hook_version.py $VERSION infra/taskcluster-hook-annotate.json &&
                 taskboot --target . build-hook infra/taskcluster-hook-annotate.json project-relman bugbug-annotate"
          metadata:
            name: bugbug update annotate hook
            description: bugbug update annotate hook
            owner: mcastelluccio@mozilla.com
            source: ${repository}/raw/${head_rev}/.taskcluster.yml

      - $if: 'tasks_for == "github-push" && head_branch[:10] == "refs/tags/"'
        then:
          taskId: {$eval: as_slugid("update_hook_data_pipeline")}
          dependencies:
            - {$eval: as_slugid("docker_push")}
          scopes:
            - hooks:modify-hook:project-relman/bugbug
            - assume:hook-id:project-relman/bugbug
            - queue:route:project.relman.bugbug.deploy_ending.*
          created: {$fromNow: ''}
          deadline: {$fromNow: '5 hours'}
          provisionerId: aws-provisioner-v1
          workerType: github-worker
          payload:
            features:
              taskclusterProxy:
                true
            maxRunTime: 3600
            image: "${taskboot_image}"
            command:
              - "/bin/sh"
              - "-lcxe"
              - "git clone --quiet ${repository} &&
                 cd bugbug &&
                 git -c advice.detachedHead=false checkout ${head_rev} &&
                 python infra/set_hook_version.py ${head_branch[10:]} infra/taskcluster-hook-pipeline-start.json &&
                 taskboot --target . build-hook infra/taskcluster-hook-pipeline-start.json project-relman bugbug"
          routes:
            - project.relman.bugbug.deploy_ending
          metadata:
            name: bugbug update data hook
            description: bugbug update data hook
            owner: mcastelluccio@mozilla.com
            source: ${repository}/raw/${head_rev}/.taskcluster.yml

      - $if: 'tasks_for == "github-push" && head_branch[:10] == "refs/tags/"'
        then:
          taskId: {$eval: as_slugid("update_hook_check_pipeline")}
          dependencies:
            - {$eval: as_slugid("docker_push")}
          scopes:
            - hooks:modify-hook:project-relman/bugbug-checks
            - assume:hook-id:project-relman/bugbug-checks
          created: {$fromNow: ''}
          deadline: {$fromNow: '5 hours'}
          provisionerId: aws-provisioner-v1
          workerType: github-worker
          payload:
            features:
              taskclusterProxy:
                true
            maxRunTime: 3600
            image: "${taskboot_image}"
            command:
              - "/bin/sh"
              - "-lcxe"
              - "git clone --quiet ${repository} &&
                 cd bugbug &&
                 git -c advice.detachedHead=false checkout ${head_rev} &&
                 python infra/set_hook_version.py ${head_branch[10:]} infra/taskcluster-hook-check-models-start.json &&
                 taskboot --target . build-hook infra/taskcluster-hook-check-models-start.json project-relman bugbug-checks"
          metadata:
            name: bugbug update check hook
            description: bugbug update check hook
            owner: mcastelluccio@mozilla.com
            source: ${repository}/raw/${head_rev}/.taskcluster.yml

      - $if: 'tasks_for == "github-push" && head_branch[:10] == "refs/tags/"'
        then:
          taskId: {$eval: as_slugid("update_hook_classify_patch")}
          dependencies:
            - {$eval: as_slugid("docker_push")}
          scopes:
            - hooks:modify-hook:project-relman/bugbug-classify-patch
            - assume:hook-id:project-relman/bugbug-classify-patch
          created: {$fromNow: ''}
          deadline: {$fromNow: '5 hours'}
          provisionerId: aws-provisioner-v1
          workerType: github-worker
          payload:
            features:
              taskclusterProxy:
                true
            maxRunTime: 3600
            image: "${taskboot_image}"
            command:
              - "/bin/sh"
              - "-lcxe"
              - "git clone --quiet ${repository} &&
                 cd bugbug &&
                 git -c advice.detachedHead=false checkout ${head_rev} &&
                 python infra/set_hook_version.py ${head_branch[10:]} infra/taskcluster-hook-classify-patch.json &&
                 taskboot --target . build-hook infra/taskcluster-hook-classify-patch.json project-relman bugbug-classify-patch"
          metadata:
            name: bugbug update classify patch hook
            description: bugbug update classify patch hook
            owner: mcastelluccio@mozilla.com
            source: ${repository}/raw/${head_rev}/.taskcluster.yml

<<<<<<< HEAD
      - $if: 'tasks_for == "github-push"'
        then:
          taskId: {$eval: as_slugid("integration_test")}
          created: {$fromNow: ''}
          deadline: {$fromNow: '1 hour'}
          provisionerId: aws-provisioner-v1
          workerType: relman-svc
          scopes:
            - secrets:get:project/relman/bugbug/integration
          payload:
            features:
              taskclusterProxy:
                true
            maxRunTime: 10800
            image: mozilla/bugbug-commit-retrieval:latest
            env:
              TC_SECRET_ID: project/relman/bugbug/integration
            command:
              - "/bin/bash"
              - "-lcx"
              - "git clone --quiet ${repository} &&
                cd bugbug &&
                git -c advice.detachedHead=false checkout ${head_rev} &&
                pip install --quiet . &&
                pip install --quiet -r test-requirements.txt &&
                apt-get update &&
                apt-get install -y redis-server &&
                python -c 'import os; print(os.environ.keys())' &&
                bash ./scripts/integration_test.sh"
          metadata:
            name: bugbug integration test
            description: bugbug integration test
            owner: ${user}@users.noreply.github.com
            source: ${repository}/raw/${head_rev}/.taskcluster.yml
=======
#      - $if: 'tasks_for == "github-push" && head_branch[:10] == "refs/tags/"'
#        then:
#          taskId: {$eval: as_slugid("integration_test")}
#          created: {$fromNow: ''}
#          deadline: {$fromNow: '1 hour'}
#          provisionerId: aws-provisioner-v1
#          workerType: relman-svc
#          scopes:
#            - secrets:get:project/relman/bugbug/integration
#          payload:
#            features:
#              taskclusterProxy:
#                true
#            maxRunTime: 10800
#            image: mozilla/bugbug-commit-retrieval:latest
#            env:
#              TC_SECRET_ID: project/relman/bugbug/integration
#            command:
#              - "/bin/bash"
#              - "-lcx"
#              - "git clone --quiet ${repository} &&
#                cd bugbug &&
#                git -c advice.detachedHead=false checkout ${head_rev} &&
#                pip install --disable-pip-version-check --quiet --no-cache-dir . &&
#                pip install --disable-pip-version-check --quiet --no-cache-dir -r test-requirements.txt &&
#                apt-get update &&
#                apt-get install -y redis-server &&
#                python -c 'import os; print(os.environ.keys())' &&
#                bash ./scripts/integration_test.sh"
#          metadata:
#            name: bugbug integration test
#            description: bugbug integration test
#            owner: ${user}@users.noreply.github.com
#            source: ${repository}/raw/${head_rev}/.taskcluster.yml
>>>>>>> c49d135b
<|MERGE_RESOLUTION|>--- conflicted
+++ resolved
@@ -409,7 +409,6 @@
             owner: mcastelluccio@mozilla.com
             source: ${repository}/raw/${head_rev}/.taskcluster.yml
 
-<<<<<<< HEAD
       - $if: 'tasks_for == "github-push"'
         then:
           taskId: {$eval: as_slugid("integration_test")}
@@ -433,8 +432,8 @@
               - "git clone --quiet ${repository} &&
                 cd bugbug &&
                 git -c advice.detachedHead=false checkout ${head_rev} &&
-                pip install --quiet . &&
-                pip install --quiet -r test-requirements.txt &&
+                pip install --disable-pip-version-check --quiet --no-cache-dir . &&
+                pip install --disable-pip-version-check --quiet --no-cache-dir -r test-requirements.txt &&
                 apt-get update &&
                 apt-get install -y redis-server &&
                 python -c 'import os; print(os.environ.keys())' &&
@@ -443,40 +442,4 @@
             name: bugbug integration test
             description: bugbug integration test
             owner: ${user}@users.noreply.github.com
-            source: ${repository}/raw/${head_rev}/.taskcluster.yml
-=======
-#      - $if: 'tasks_for == "github-push" && head_branch[:10] == "refs/tags/"'
-#        then:
-#          taskId: {$eval: as_slugid("integration_test")}
-#          created: {$fromNow: ''}
-#          deadline: {$fromNow: '1 hour'}
-#          provisionerId: aws-provisioner-v1
-#          workerType: relman-svc
-#          scopes:
-#            - secrets:get:project/relman/bugbug/integration
-#          payload:
-#            features:
-#              taskclusterProxy:
-#                true
-#            maxRunTime: 10800
-#            image: mozilla/bugbug-commit-retrieval:latest
-#            env:
-#              TC_SECRET_ID: project/relman/bugbug/integration
-#            command:
-#              - "/bin/bash"
-#              - "-lcx"
-#              - "git clone --quiet ${repository} &&
-#                cd bugbug &&
-#                git -c advice.detachedHead=false checkout ${head_rev} &&
-#                pip install --disable-pip-version-check --quiet --no-cache-dir . &&
-#                pip install --disable-pip-version-check --quiet --no-cache-dir -r test-requirements.txt &&
-#                apt-get update &&
-#                apt-get install -y redis-server &&
-#                python -c 'import os; print(os.environ.keys())' &&
-#                bash ./scripts/integration_test.sh"
-#          metadata:
-#            name: bugbug integration test
-#            description: bugbug integration test
-#            owner: ${user}@users.noreply.github.com
-#            source: ${repository}/raw/${head_rev}/.taskcluster.yml
->>>>>>> c49d135b
+            source: ${repository}/raw/${head_rev}/.taskcluster.yml