version: 1
policy:
  pullRequests: public
tasks:
  $let:
    user: ${event.sender.login}

    head_branch:
      $if: 'tasks_for == "github-pull-request"'
      then: ${event.pull_request.head.ref}
      else:
        $if: 'tasks_for == "github-push"'
        then: ${event.ref}
        else: ${event.release.target_commitish}

    head_rev:
      $if: 'tasks_for == "github-pull-request"'
      then: ${event.pull_request.head.sha}
      else:
        $if: 'tasks_for == "github-push"'
        then: ${event.after}
        else: ${event.release.tag_name}

    repository:
      $if: 'tasks_for == "github-pull-request"'
      then: ${event.pull_request.head.repo.html_url}
      else: ${event.repository.html_url}
  in:
    $let:
      default_task_definition:
        provisionerId: aws-provisioner-v1
        workerType: github-worker
        metadata:
          owner: ${user}@users.noreply.github.com
          source: ${repository}/raw/${head_rev}/.taskcluster.yml
    in:
      $if: 'tasks_for in ["github-pull-request", "github-push"]'
      then:
        $mergeDeep:
          - {$eval: 'default_task_definition'}
          - taskId: {$eval: as_slugid("lint_task")}
            created: {$fromNow: ''}
            deadline: {$fromNow: '1 hour'}
            payload:
              maxRunTime: 3600
              image: python:3.7
              command:
                - "/bin/bash"
                - "-lcx"
                - "git clone --quiet ${repository} &&
                   cd bugbug &&
                   git -c advice.detachedHead=false checkout ${head_rev} &&
                   pip install --quiet -r test-requirements.txt &&
                   pre-commit run -a" # TODO Be smarter and run only on modified files
            metadata:
              name: bugbug lint
              description: bugbug lint

          - $if: 'tasks_for == "github-push"'
            then:
              $mergeDeep:
                - {$eval: 'default_task_definition'}
                - taskId: {$eval: as_slugid("version_check_task")}
                  created: {$fromNow: ''}
                  deadline: {$fromNow: '1 hour'}
                  payload:
                    maxRunTime: 3600
                    image: python
                    command:
                      - "/bin/bash"
                      - "-lcx"
                      - "git clone --quiet ${repository} &&
                         cd bugbug &&
                         git -c advice.detachedHead=false checkout ${head_rev} &&
                         python infra/version_check.py"
                  metadata:
                    name: bugbug tag version check
                    description: bugbug tag version check

          - taskId: {$eval: as_slugid("tests_task")}
            created: {$fromNow: ''}
            deadline: {$fromNow: '1 hour'}
            provisionerId: aws-provisioner-v1
            workerType: github-worker
            payload:
              maxRunTime: 3600
              image: python
              env:
                CODECOV_TOKEN: 66162f89-a4d9-420c-84bd-d10f12a428d9
              command:
                - "/bin/bash"
                - "-lcx"
                - "apt-get -qq update &&
                   apt-get -qq install -y python-pip &&
                   python2 -m pip install --quiet mercurial==4.8 &&
                   git clone --quiet https://github.com/mozilla/version-control-tools.git &&
                   git clone --quiet ${repository} &&
                   cd bugbug &&
                   git -c advice.detachedHead=false checkout ${head_rev} &&
                   cp infra/hgrc /root/.hgrc &&
                   pip install --quiet -r requirements.txt &&
                   pip install --quiet -r extra-nlp-requirements.txt &&
                   pip install --quiet -r extra-nn-requirements.txt &&
                   pip install --quiet -r infra/spawn_data_pipeline_requirements.txt &&
                   pip install --quiet -r test-requirements.txt &&
                   python -m pytest --cov=./ tests/test_*.py &&
                   bash <(curl -s https://codecov.io/bash)"
            metadata:
              name: bugbug tests
              description: bugbug tests
              owner: ${user}@users.noreply.github.com
              source: ${repository}/raw/${head_rev}/.taskcluster.yml

          - taskId: {$eval: as_slugid("packaging_test_task")}
            created: {$fromNow: ''}
            deadline: {$fromNow: '1 hour'}
            provisionerId: aws-provisioner-v1
            workerType: github-worker
            payload:
              maxRunTime: 3600
              image: python
              env:
                CODECOV_TOKEN: 66162f89-a4d9-420c-84bd-d10f12a428d9
              command:
                - "/bin/bash"
                - "-lcx"
                - "git clone --quiet ${repository} &&
                   cd bugbug &&
                   git -c advice.detachedHead=false checkout ${head_rev} &&
                   pip install --quiet -r test-requirements.txt &&
                   python -m coverage run setup.py sdist &&
                   pip install dist/bugbug-$(cat VERSION).tar.gz &&
                   pip install dist/bugbug-$(cat VERSION).tar.gz[nlp] &&
                   pip install dist/bugbug-$(cat VERSION).tar.gz[nn] &&
                   bash <(curl -s https://codecov.io/bash)"
            metadata:
              name: bugbug packaging test
              description: bugbug packaging test
              owner: ${user}@users.noreply.github.com
              source: ${repository}/raw/${head_rev}/.taskcluster.yml

<<<<<<< HEAD
          - taskId: {$eval: as_slugid("docker_build")}
            created: {$fromNow: ''}
            deadline: {$fromNow: '3 hours'}
            provisionerId: aws-provisioner-v1
            workerType: releng-svc
            payload:
              capabilities:
                privileged: true
              maxRunTime: 10800
              image: mozilla/taskboot:0.1.8
              env:
                REGISTRY: registry.hub.docker.com
                VERSION:
                  $if: 'head_branch[:10] == "refs/tags/"'
                  then: {$eval: 'head_branch[10:]' }
                  else: "latest"
              command:
                - "/bin/sh"
                - "-lcxe"
                - "git clone --quiet ${repository} /code &&
                   cd /code &&
                   git -c advice.detachedHead=false checkout ${head_rev} &&
                   taskboot --cache /cache --target /code build-compose --write /images --build-arg CHECK_MODELS=0 --tag $VERSION --tag latest"
              artifacts:
                public/bugbug:
                  expires: {$fromNow: '2 weeks'}
                  path: /images
                  type: directory
              cache:
                bugbug-build: /cache
            scopes:
              - docker-worker:capability:privileged
              - docker-worker:cache:bugbug-build
            metadata:
              name: bugbug docker build
              description: bugbug docker build
              owner: ${user}@users.noreply.github.com
              source: ${repository}/raw/${head_rev}/.taskcluster.yml
=======
      - taskId: {$eval: as_slugid("docker_build")}
        created: {$fromNow: ''}
        deadline: {$fromNow: '3 hours'}
        provisionerId: aws-provisioner-v1
        workerType: releng-svc
        payload:
          capabilities:
            privileged: true
          maxRunTime: 10800
          image: mozilla/taskboot:0.1.9
          env:
            REGISTRY: registry.hub.docker.com
            VERSION:
              $if: 'head_branch[:10] == "refs/tags/"'
              then: {$eval: 'head_branch[10:]' }
              else: "latest"
          command:
            - "/bin/sh"
            - "-lcxe"
            - "git clone --quiet ${repository} /code &&
               cd /code &&
               git -c advice.detachedHead=false checkout ${head_rev} &&
               taskboot --cache /cache --target /code build-compose --write /images --build-arg CHECK_MODELS=0 --tag $VERSION --tag latest"
          artifacts:
            public/bugbug:
              expires: {$fromNow: '2 weeks'}
              path: /images
              type: directory
          cache:
            bugbug-build: /cache
        scopes:
          - docker-worker:capability:privileged
          - docker-worker:cache:bugbug-build
        metadata:
          name: bugbug docker build
          description: bugbug docker build
          owner: ${user}@users.noreply.github.com
          source: ${repository}/raw/${head_rev}/.taskcluster.yml
>>>>>>> d102ccfa

          - $if: 'tasks_for == "github-push" && head_branch[:10] == "refs/tags/"'
            then:
              $mergeDeep:
                - {$eval: 'default_task_definition'}
                - dependencies:
                    - {$eval: as_slugid("lint_task")}
                    - {$eval: as_slugid("tests_task")}
                    - {$eval: as_slugid("packaging_test_task")}
                    - {$eval: as_slugid("version_check_task")}
                  scopes:
                    - secrets:get:project/relman/bugbug/deploy
                  created: {$fromNow: ''}
                  deadline: {$fromNow: '1 hour'}
                  payload:
                    features:
                      taskclusterProxy:
                        true
                    maxRunTime: 3600
                    image: python
                    command:
                      - "/bin/bash"
                      - "-lcx"
                      - "git clone --quiet ${repository} &&
                         cd bugbug &&
                         git -c advice.detachedHead=false checkout ${head_rev} &&
                         python setup.py sdist bdist_wheel &&
                         pip install --quiet twine &&
                         python infra/pypi.py"
                  metadata:
                    name: bugbug PyPI release
                    description: bugbug PyPI release

<<<<<<< HEAD
          - $if: 'tasks_for == "github-push" && head_branch[:10] == "refs/tags/"'
            then:
              $mergeDeep:
                - {$eval: 'default_task_definition'}
                - dependencies:
                    - {$eval: as_slugid("docker_build")}
                    - {$eval: as_slugid("lint_task")}
                    - {$eval: as_slugid("version_check_task")}
                    - {$eval: as_slugid("tests_task")}
                    - {$eval: as_slugid("packaging_test_task")}
                  scopes:
                    - secrets:get:project/relman/bugbug/deploy
                  taskId: {$eval: as_slugid("docker_push")}
                  created: {$fromNow: ''}
                  deadline: {$fromNow: '4 hours'}
                  payload:
                    features:
                      taskclusterProxy:
                        true
                    maxRunTime: 3600
                    image: mozilla/taskboot:0.1.8
                    env:
                      TASKCLUSTER_SECRET: project/relman/bugbug/deploy
                    command:
                      - taskboot
                      - push-artifact
                      - --exclude-filter
                      - "*http-service*"
                  metadata:
                    name: bugbug docker push
                    description: bugbug docker push

          - $if: 'tasks_for == "github-push" && head_branch[:10] == "refs/tags/"'
            then:
              $mergeDeep:
                - {$eval: 'default_task_definition'}
                - taskId: {$eval: as_slugid("update_hook_annotate_pipeline")}
                  dependencies:
                    - {$eval: as_slugid("docker_push")}
                  scopes:
                    - hooks:modify-hook:project-relman/bugbug-annotate
                    - assume:hook-id:project-relman/bugbug-annotate
                  created: {$fromNow: ''}
                  deadline: {$fromNow: '5 hours'}
                  payload:
                    features:
                      taskclusterProxy:
                        true
                    maxRunTime: 3600
                    image: mozilla/taskboot:0.1.8
                    env:
                      VERSION: {$eval: 'head_branch[10:]'}
                    command:
                      - "/bin/sh"
                      - "-lcxe"
                      - "git clone --quiet ${repository} &&
                         cd bugbug &&
                         git -c advice.detachedHead=false checkout ${head_rev} &&
                         python infra/set_hook_version.py $VERSION infra/taskcluster-hook-annotate.json &&
                         taskboot --target . build-hook infra/taskcluster-hook-annotate.json project-relman bugbug-annotate"
                  metadata:
                    name: bugbug update annotate hook
                    description: bugbug update annotate hook

          - $if: 'tasks_for == "github-push" && head_branch[:10] == "refs/tags/"'
            then:
              $mergeDeep:
                - {$eval: 'default_task_definition'}
                - taskId: {$eval: as_slugid("update_hook_data_pipeline")}
                  dependencies:
                    - {$eval: as_slugid("docker_push")}
                  scopes:
                    - hooks:modify-hook:project-relman/bugbug
                    - assume:hook-id:project-relman/bugbug
                    - queue:route:project.relman.bugbug.deploy_ending.*
                  created: {$fromNow: ''}
                  deadline: {$fromNow: '5 hours'}
                  payload:
                    features:
                      taskclusterProxy:
                        true
                    maxRunTime: 3600
                    image: mozilla/taskboot:0.1.8
                    command:
                      - "/bin/sh"
                      - "-lcxe"
                      - "git clone --quiet ${repository} &&
                         cd bugbug &&
                         git -c advice.detachedHead=false checkout ${head_rev} &&
                         python infra/set_hook_version.py ${head_branch[10:]} infra/taskcluster-hook-pipeline-start.json &&
                         taskboot --target . build-hook infra/taskcluster-hook-pipeline-start.json project-relman bugbug"
                  routes:
                    - project.relman.bugbug.deploy_ending
                  metadata:
                    name: bugbug update data hook
                    description: bugbug update data hook

          - $if: 'tasks_for == "github-push" && head_branch[:10] == "refs/tags/"'
            then:
              $mergeDeep:
                - {$eval: 'default_task_definition'}
                - taskId: {$eval: as_slugid("update_hook_check_pipeline")}
                  dependencies:
                    - {$eval: as_slugid("docker_push")}
                  scopes:
                    - hooks:modify-hook:project-relman/bugbug-checks
                    - assume:hook-id:project-relman/bugbug-checks
                  created: {$fromNow: ''}
                  deadline: {$fromNow: '5 hours'}
                  payload:
                    features:
                      taskclusterProxy:
                        true
                    maxRunTime: 3600
                    image: mozilla/taskboot:0.1.8
                    command:
                      - "/bin/sh"
                      - "-lcxe"
                      - "git clone --quiet ${repository} &&
                         cd bugbug &&
                         git -c advice.detachedHead=false checkout ${head_rev} &&
                         python infra/set_hook_version.py ${head_branch[10:]} infra/taskcluster-hook-check-models-start.json &&
                         taskboot --target . build-hook infra/taskcluster-hook-check-models-start.json project-relman bugbug-checks"
                  metadata:
                    name: bugbug update check hook
                    description: bugbug update check hook

          - $if: 'tasks_for == "github-push" && head_branch[:10] == "refs/tags/"'
            then:
              $mergeDeep:
                - {$eval: 'default_task_definition'}
                - taskId: {$eval: as_slugid("update_hook_classify_patch")}
                  dependencies:
                    - {$eval: as_slugid("docker_push")}
                  scopes:
                    - hooks:modify-hook:project-relman/bugbug-classify-patch
                    - assume:hook-id:project-relman/bugbug-classify-patch
                  created: {$fromNow: ''}
                  deadline: {$fromNow: '5 hours'}
                  payload:
                    features:
                      taskclusterProxy:
                        true
                    maxRunTime: 3600
                    image: mozilla/taskboot:0.1.8
                    command:
                      - "/bin/sh"
                      - "-lcxe"
                      - "git clone --quiet ${repository} &&
                         cd bugbug &&
                         git -c advice.detachedHead=false checkout ${head_rev} &&
                         python infra/set_hook_version.py ${head_branch[10:]} infra/taskcluster-hook-classify-patch.json &&
                         taskboot --target . build-hook infra/taskcluster-hook-classify-patch.json project-relman bugbug-classify-patch"
                  metadata:
                    name: bugbug update classify patch hook
                    description: bugbug update classify patch hook
=======
      - $if: 'tasks_for == "github-push" && head_branch[:10] == "refs/tags/"'
        then:
          dependencies:
            - {$eval: as_slugid("docker_build")}
            - {$eval: as_slugid("lint_task")}
            - {$eval: as_slugid("version_check_task")}
            - {$eval: as_slugid("tests_task")}
            - {$eval: as_slugid("packaging_test_task")}
          scopes:
            - secrets:get:project/relman/bugbug/deploy
          taskId: {$eval: as_slugid("docker_push")}
          created: {$fromNow: ''}
          deadline: {$fromNow: '4 hours'}
          provisionerId: aws-provisioner-v1
          workerType: github-worker
          payload:
            features:
              taskclusterProxy:
                true
            maxRunTime: 3600
            image: mozilla/taskboot:0.1.9
            env:
              TASKCLUSTER_SECRET: project/relman/bugbug/deploy
            command:
              - taskboot
              - push-artifact
              - --exclude-filter
              - "*http-service*"
          metadata:
            name: bugbug docker push
            description: bugbug docker push
            owner: ${user}@users.noreply.github.com
            source: ${repository}/raw/${head_rev}/.taskcluster.yml

      - $if: 'tasks_for == "github-push" && head_branch[:10] == "refs/tags/"'
        then:
          taskId: {$eval: as_slugid("update_hook_annotate_pipeline")}
          dependencies:
            - {$eval: as_slugid("docker_push")}
          scopes:
            - hooks:modify-hook:project-relman/bugbug-annotate
            - assume:hook-id:project-relman/bugbug-annotate
          created: {$fromNow: ''}
          deadline: {$fromNow: '5 hours'}
          provisionerId: aws-provisioner-v1
          workerType: github-worker
          payload:
            features:
              taskclusterProxy:
                true
            maxRunTime: 3600
            image: mozilla/taskboot:0.1.9
            env:
              VERSION: {$eval: 'head_branch[10:]'}
            command:
              - "/bin/sh"
              - "-lcxe"
              - "git clone --quiet ${repository} &&
                 cd bugbug &&
                 git -c advice.detachedHead=false checkout ${head_rev} &&
                 python infra/set_hook_version.py $VERSION infra/taskcluster-hook-annotate.json &&
                 taskboot --target . build-hook infra/taskcluster-hook-annotate.json project-relman bugbug-annotate"
          metadata:
            name: bugbug update annotate hook
            description: bugbug update annotate hook
            owner: ${user}@users.noreply.github.com
            source: ${repository}/raw/${head_rev}/.taskcluster.yml

      - $if: 'tasks_for == "github-push" && head_branch[:10] == "refs/tags/"'
        then:
          taskId: {$eval: as_slugid("update_hook_data_pipeline")}
          dependencies:
            - {$eval: as_slugid("docker_push")}
          scopes:
            - hooks:modify-hook:project-relman/bugbug
            - assume:hook-id:project-relman/bugbug
            - queue:route:project.relman.bugbug.deploy_ending.*
          created: {$fromNow: ''}
          deadline: {$fromNow: '5 hours'}
          provisionerId: aws-provisioner-v1
          workerType: github-worker
          payload:
            features:
              taskclusterProxy:
                true
            maxRunTime: 3600
            image: mozilla/taskboot:0.1.9
            command:
              - "/bin/sh"
              - "-lcxe"
              - "git clone --quiet ${repository} &&
                 cd bugbug &&
                 git -c advice.detachedHead=false checkout ${head_rev} &&
                 python infra/set_hook_version.py ${head_branch[10:]} infra/taskcluster-hook-pipeline-start.json &&
                 taskboot --target . build-hook infra/taskcluster-hook-pipeline-start.json project-relman bugbug"
          routes:
            - project.relman.bugbug.deploy_ending
          metadata:
            name: bugbug update data hook
            description: bugbug update data hook
            owner: ${user}@users.noreply.github.com
            source: ${repository}/raw/${head_rev}/.taskcluster.yml

      - $if: 'tasks_for == "github-push" && head_branch[:10] == "refs/tags/"'
        then:
          taskId: {$eval: as_slugid("update_hook_check_pipeline")}
          dependencies:
            - {$eval: as_slugid("docker_push")}
          scopes:
            - hooks:modify-hook:project-relman/bugbug-checks
            - assume:hook-id:project-relman/bugbug-checks
          created: {$fromNow: ''}
          deadline: {$fromNow: '5 hours'}
          provisionerId: aws-provisioner-v1
          workerType: github-worker
          payload:
            features:
              taskclusterProxy:
                true
            maxRunTime: 3600
            image: mozilla/taskboot:0.1.9
            command:
              - "/bin/sh"
              - "-lcxe"
              - "git clone --quiet ${repository} &&
                 cd bugbug &&
                 git -c advice.detachedHead=false checkout ${head_rev} &&
                 python infra/set_hook_version.py ${head_branch[10:]} infra/taskcluster-hook-check-models-start.json &&
                 taskboot --target . build-hook infra/taskcluster-hook-check-models-start.json project-relman bugbug-checks"
          metadata:
            name: bugbug update check hook
            description: bugbug update check hook
            owner: ${user}@users.noreply.github.com
            source: ${repository}/raw/${head_rev}/.taskcluster.yml

      - $if: 'tasks_for == "github-push" && head_branch[:10] == "refs/tags/"'
        then:
          taskId: {$eval: as_slugid("update_hook_classify_patch")}
          dependencies:
            - {$eval: as_slugid("docker_push")}
          scopes:
            - hooks:modify-hook:project-relman/bugbug-classify-patch
            - assume:hook-id:project-relman/bugbug-classify-patch
          created: {$fromNow: ''}
          deadline: {$fromNow: '5 hours'}
          provisionerId: aws-provisioner-v1
          workerType: github-worker
          payload:
            features:
              taskclusterProxy:
                true
            maxRunTime: 3600
            image: mozilla/taskboot:0.1.9
            command:
              - "/bin/sh"
              - "-lcxe"
              - "git clone --quiet ${repository} &&
                 cd bugbug &&
                 git -c advice.detachedHead=false checkout ${head_rev} &&
                 python infra/set_hook_version.py ${head_branch[10:]} infra/taskcluster-hook-classify-patch.json &&
                 taskboot --target . build-hook infra/taskcluster-hook-classify-patch.json project-relman bugbug-classify-patch"
          metadata:
            name: bugbug update classify patch hook
            description: bugbug update classify patch hook
            owner: ${user}@users.noreply.github.com
            source: ${repository}/raw/${head_rev}/.taskcluster.yml
>>>>>>> d102ccfa
<|MERGE_RESOLUTION|>--- conflicted
+++ resolved
@@ -138,8 +138,7 @@
               description: bugbug packaging test
               owner: ${user}@users.noreply.github.com
               source: ${repository}/raw/${head_rev}/.taskcluster.yml
-
-<<<<<<< HEAD
+              
           - taskId: {$eval: as_slugid("docker_build")}
             created: {$fromNow: ''}
             deadline: {$fromNow: '3 hours'}
@@ -178,46 +177,6 @@
               description: bugbug docker build
               owner: ${user}@users.noreply.github.com
               source: ${repository}/raw/${head_rev}/.taskcluster.yml
-=======
-      - taskId: {$eval: as_slugid("docker_build")}
-        created: {$fromNow: ''}
-        deadline: {$fromNow: '3 hours'}
-        provisionerId: aws-provisioner-v1
-        workerType: releng-svc
-        payload:
-          capabilities:
-            privileged: true
-          maxRunTime: 10800
-          image: mozilla/taskboot:0.1.9
-          env:
-            REGISTRY: registry.hub.docker.com
-            VERSION:
-              $if: 'head_branch[:10] == "refs/tags/"'
-              then: {$eval: 'head_branch[10:]' }
-              else: "latest"
-          command:
-            - "/bin/sh"
-            - "-lcxe"
-            - "git clone --quiet ${repository} /code &&
-               cd /code &&
-               git -c advice.detachedHead=false checkout ${head_rev} &&
-               taskboot --cache /cache --target /code build-compose --write /images --build-arg CHECK_MODELS=0 --tag $VERSION --tag latest"
-          artifacts:
-            public/bugbug:
-              expires: {$fromNow: '2 weeks'}
-              path: /images
-              type: directory
-          cache:
-            bugbug-build: /cache
-        scopes:
-          - docker-worker:capability:privileged
-          - docker-worker:cache:bugbug-build
-        metadata:
-          name: bugbug docker build
-          description: bugbug docker build
-          owner: ${user}@users.noreply.github.com
-          source: ${repository}/raw/${head_rev}/.taskcluster.yml
->>>>>>> d102ccfa
 
           - $if: 'tasks_for == "github-push" && head_branch[:10] == "refs/tags/"'
             then:
@@ -250,8 +209,7 @@
                   metadata:
                     name: bugbug PyPI release
                     description: bugbug PyPI release
-
-<<<<<<< HEAD
+                    
           - $if: 'tasks_for == "github-push" && head_branch[:10] == "refs/tags/"'
             then:
               $mergeDeep:
@@ -407,172 +365,4 @@
                          taskboot --target . build-hook infra/taskcluster-hook-classify-patch.json project-relman bugbug-classify-patch"
                   metadata:
                     name: bugbug update classify patch hook
-                    description: bugbug update classify patch hook
-=======
-      - $if: 'tasks_for == "github-push" && head_branch[:10] == "refs/tags/"'
-        then:
-          dependencies:
-            - {$eval: as_slugid("docker_build")}
-            - {$eval: as_slugid("lint_task")}
-            - {$eval: as_slugid("version_check_task")}
-            - {$eval: as_slugid("tests_task")}
-            - {$eval: as_slugid("packaging_test_task")}
-          scopes:
-            - secrets:get:project/relman/bugbug/deploy
-          taskId: {$eval: as_slugid("docker_push")}
-          created: {$fromNow: ''}
-          deadline: {$fromNow: '4 hours'}
-          provisionerId: aws-provisioner-v1
-          workerType: github-worker
-          payload:
-            features:
-              taskclusterProxy:
-                true
-            maxRunTime: 3600
-            image: mozilla/taskboot:0.1.9
-            env:
-              TASKCLUSTER_SECRET: project/relman/bugbug/deploy
-            command:
-              - taskboot
-              - push-artifact
-              - --exclude-filter
-              - "*http-service*"
-          metadata:
-            name: bugbug docker push
-            description: bugbug docker push
-            owner: ${user}@users.noreply.github.com
-            source: ${repository}/raw/${head_rev}/.taskcluster.yml
-
-      - $if: 'tasks_for == "github-push" && head_branch[:10] == "refs/tags/"'
-        then:
-          taskId: {$eval: as_slugid("update_hook_annotate_pipeline")}
-          dependencies:
-            - {$eval: as_slugid("docker_push")}
-          scopes:
-            - hooks:modify-hook:project-relman/bugbug-annotate
-            - assume:hook-id:project-relman/bugbug-annotate
-          created: {$fromNow: ''}
-          deadline: {$fromNow: '5 hours'}
-          provisionerId: aws-provisioner-v1
-          workerType: github-worker
-          payload:
-            features:
-              taskclusterProxy:
-                true
-            maxRunTime: 3600
-            image: mozilla/taskboot:0.1.9
-            env:
-              VERSION: {$eval: 'head_branch[10:]'}
-            command:
-              - "/bin/sh"
-              - "-lcxe"
-              - "git clone --quiet ${repository} &&
-                 cd bugbug &&
-                 git -c advice.detachedHead=false checkout ${head_rev} &&
-                 python infra/set_hook_version.py $VERSION infra/taskcluster-hook-annotate.json &&
-                 taskboot --target . build-hook infra/taskcluster-hook-annotate.json project-relman bugbug-annotate"
-          metadata:
-            name: bugbug update annotate hook
-            description: bugbug update annotate hook
-            owner: ${user}@users.noreply.github.com
-            source: ${repository}/raw/${head_rev}/.taskcluster.yml
-
-      - $if: 'tasks_for == "github-push" && head_branch[:10] == "refs/tags/"'
-        then:
-          taskId: {$eval: as_slugid("update_hook_data_pipeline")}
-          dependencies:
-            - {$eval: as_slugid("docker_push")}
-          scopes:
-            - hooks:modify-hook:project-relman/bugbug
-            - assume:hook-id:project-relman/bugbug
-            - queue:route:project.relman.bugbug.deploy_ending.*
-          created: {$fromNow: ''}
-          deadline: {$fromNow: '5 hours'}
-          provisionerId: aws-provisioner-v1
-          workerType: github-worker
-          payload:
-            features:
-              taskclusterProxy:
-                true
-            maxRunTime: 3600
-            image: mozilla/taskboot:0.1.9
-            command:
-              - "/bin/sh"
-              - "-lcxe"
-              - "git clone --quiet ${repository} &&
-                 cd bugbug &&
-                 git -c advice.detachedHead=false checkout ${head_rev} &&
-                 python infra/set_hook_version.py ${head_branch[10:]} infra/taskcluster-hook-pipeline-start.json &&
-                 taskboot --target . build-hook infra/taskcluster-hook-pipeline-start.json project-relman bugbug"
-          routes:
-            - project.relman.bugbug.deploy_ending
-          metadata:
-            name: bugbug update data hook
-            description: bugbug update data hook
-            owner: ${user}@users.noreply.github.com
-            source: ${repository}/raw/${head_rev}/.taskcluster.yml
-
-      - $if: 'tasks_for == "github-push" && head_branch[:10] == "refs/tags/"'
-        then:
-          taskId: {$eval: as_slugid("update_hook_check_pipeline")}
-          dependencies:
-            - {$eval: as_slugid("docker_push")}
-          scopes:
-            - hooks:modify-hook:project-relman/bugbug-checks
-            - assume:hook-id:project-relman/bugbug-checks
-          created: {$fromNow: ''}
-          deadline: {$fromNow: '5 hours'}
-          provisionerId: aws-provisioner-v1
-          workerType: github-worker
-          payload:
-            features:
-              taskclusterProxy:
-                true
-            maxRunTime: 3600
-            image: mozilla/taskboot:0.1.9
-            command:
-              - "/bin/sh"
-              - "-lcxe"
-              - "git clone --quiet ${repository} &&
-                 cd bugbug &&
-                 git -c advice.detachedHead=false checkout ${head_rev} &&
-                 python infra/set_hook_version.py ${head_branch[10:]} infra/taskcluster-hook-check-models-start.json &&
-                 taskboot --target . build-hook infra/taskcluster-hook-check-models-start.json project-relman bugbug-checks"
-          metadata:
-            name: bugbug update check hook
-            description: bugbug update check hook
-            owner: ${user}@users.noreply.github.com
-            source: ${repository}/raw/${head_rev}/.taskcluster.yml
-
-      - $if: 'tasks_for == "github-push" && head_branch[:10] == "refs/tags/"'
-        then:
-          taskId: {$eval: as_slugid("update_hook_classify_patch")}
-          dependencies:
-            - {$eval: as_slugid("docker_push")}
-          scopes:
-            - hooks:modify-hook:project-relman/bugbug-classify-patch
-            - assume:hook-id:project-relman/bugbug-classify-patch
-          created: {$fromNow: ''}
-          deadline: {$fromNow: '5 hours'}
-          provisionerId: aws-provisioner-v1
-          workerType: github-worker
-          payload:
-            features:
-              taskclusterProxy:
-                true
-            maxRunTime: 3600
-            image: mozilla/taskboot:0.1.9
-            command:
-              - "/bin/sh"
-              - "-lcxe"
-              - "git clone --quiet ${repository} &&
-                 cd bugbug &&
-                 git -c advice.detachedHead=false checkout ${head_rev} &&
-                 python infra/set_hook_version.py ${head_branch[10:]} infra/taskcluster-hook-classify-patch.json &&
-                 taskboot --target . build-hook infra/taskcluster-hook-classify-patch.json project-relman bugbug-classify-patch"
-          metadata:
-            name: bugbug update classify patch hook
-            description: bugbug update classify patch hook
-            owner: ${user}@users.noreply.github.com
-            source: ${repository}/raw/${head_rev}/.taskcluster.yml
->>>>>>> d102ccfa
+                    description: bugbug update classify patch hook