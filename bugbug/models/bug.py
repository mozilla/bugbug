# -*- coding: utf-8 -*-
# This Source Code Form is subject to the terms of the Mozilla Public
# License, v. 2.0. If a copy of the MPL was not distributed with this file,
# You can obtain one at http://mozilla.org/MPL/2.0/.

import itertools

import xgboost
from imblearn.over_sampling import BorderlineSMOTE
from sklearn.compose import ColumnTransformer
from sklearn.feature_extraction import DictVectorizer
from sklearn.pipeline import Pipeline

from bugbug import bug_features, bugzilla, labels
from bugbug.model import Model


class BugModel(Model):
    def __init__(self, lemmatization=False, ngrams=1):
        Model.__init__(self, lemmatization, ngrams)

        self.sampler = BorderlineSMOTE(random_state=0)

        feature_extractors = [
            bug_features.has_str(),
            bug_features.severity(),
            # Ignore keywords that would make the ML completely skewed
            # (we are going to use them as 100% rules in the evaluation phase).
            bug_features.keywords({"regression", "talos-regression", "feature"}),
            bug_features.is_coverity_issue(),
            bug_features.has_crash_signature(),
            bug_features.has_url(),
            bug_features.has_w3c_url(),
            bug_features.has_github_url(),
            bug_features.whiteboard(),
            bug_features.patches(),
            bug_features.landings(),
            bug_features.title(),
            bug_features.blocked_bugs_number(),
            bug_features.ever_affected(),
            bug_features.affected_then_unaffected(),
            bug_features.product(),
            bug_features.component(),
        ]

        cleanup_functions = [
            bug_features.cleanup_url,
            bug_features.cleanup_fileref,
            bug_features.cleanup_synonyms,
        ]

<<<<<<< HEAD
        self.extraction_pipeline = Pipeline([
            ('bug_extractor', bug_features.BugExtractor(feature_extractors, cleanup_functions)),
            ('union', ColumnTransformer([
                ('data', DictVectorizer(), 'data'),

                ('title', self.text_vectorizer(min_df=0.001, ngram_range=(1, self.ngrams)), 'title'),

                ('first_comment', self.text_vectorizer(min_df=0.001, ngram_range=(1, self.ngrams)), 'first_comment'),

                ('comments', self.text_vectorizer(min_df=0.001, ngram_range=(1, self.ngrams)), 'comments'),
            ])),
        ])
=======
        self.extraction_pipeline = Pipeline(
            [
                (
                    "bug_extractor",
                    bug_features.BugExtractor(feature_extractors, cleanup_functions),
                ),
                (
                    "union",
                    ColumnTransformer(
                        [
                            ("data", DictVectorizer(), "data"),
                            ("title", self.text_vectorizer(min_df=0.001), "title"),
                            (
                                "first_comment",
                                self.text_vectorizer(min_df=0.001),
                                "first_comment",
                            ),
                            (
                                "comments",
                                self.text_vectorizer(min_df=0.001),
                                "comments",
                            ),
                        ]
                    ),
                ),
            ]
        )
>>>>>>> 31f37181

        self.clf = xgboost.XGBClassifier(n_jobs=16)
        self.clf.set_params(predictor="cpu_predictor")

    def get_bugbug_labels(self, kind="bug"):
        assert kind in ["bug", "regression", "defect_enhancement_task"]

        classes = {}

        for bug_id, category in labels.get_labels("bug_nobug"):
            assert category in ["True", "False"], f"unexpected category {category}"
            if kind == "bug":
                classes[int(bug_id)] = 1 if category == "True" else 0
            elif kind == "regression":
                if category == "False":
                    classes[int(bug_id)] = 0
            elif kind == "defect_enhancement_task":
                if category == "True":
                    classes[int(bug_id)] = "defect"

        for bug_id, category in labels.get_labels("regression_bug_nobug"):
            assert category in [
                "nobug",
                "bug_unknown_regression",
                "bug_no_regression",
                "regression",
            ], f"unexpected category {category}"
            if kind == "bug":
                classes[int(bug_id)] = 1 if category != "nobug" else 0
            elif kind == "regression":
                if category == "bug_unknown_regression":
                    continue

                classes[int(bug_id)] = 1 if category == "regression" else 0
            elif kind == "defect_enhancement_task":
                if category != "nobug":
                    classes[int(bug_id)] = "defect"

        defect_enhancement_task_e = {
            bug_id: category
            for bug_id, category in labels.get_labels("defect_enhancement_task_e")
        }
        defect_enhancement_task_p = {
            bug_id: category
            for bug_id, category in labels.get_labels("defect_enhancement_task_p")
        }
        defect_enhancement_task_s = {
            bug_id: category
            for bug_id, category in labels.get_labels("defect_enhancement_task_s")
        }

        defect_enhancement_task_common = (
            (bug_id, category)
            for bug_id, category in defect_enhancement_task_p.items()
            if (
                bug_id not in defect_enhancement_task_e
                or defect_enhancement_task_e[bug_id]
                == defect_enhancement_task_p[bug_id]
            )
            and (
                bug_id not in defect_enhancement_task_s
                or defect_enhancement_task_s[bug_id]
                == defect_enhancement_task_p[bug_id]
            )
        )

        for bug_id, category in itertools.chain(
            labels.get_labels("defect_enhancement_task"), defect_enhancement_task_common
        ):
            assert category in ["d", "e", "t"]
            if kind == "bug":
                classes[int(bug_id)] = 1 if category == "d" else 0
            elif kind == "regression":
                if category in ["e", "t"]:
                    classes[int(bug_id)] = 0
            elif kind == "defect_enhancement_task":
                if category == "d":
                    classes[int(bug_id)] = "defect"
                elif category == "e":
                    classes[int(bug_id)] = "enhancement"
                elif category == "t":
                    classes[int(bug_id)] = "task"

        # Augment labes by using bugs marked as 'regression' or 'feature', as they are basically labelled.
        # And also use the new bug type field.
        bug_ids = set()
        for bug in bugzilla.get_bugs():
            bug_id = int(bug["id"])

            bug_ids.add(bug_id)

            if bug_id in classes:
                continue

            if any(
                keyword in bug["keywords"]
                for keyword in ["regression", "talos-regression"]
            ) or (
                "cf_has_regression_range" in bug
                and bug["cf_has_regression_range"] == "yes"
            ):
                if kind in ["bug", "regression"]:
                    classes[bug_id] = 1
                else:
                    classes[bug_id] = "defect"
            elif any(keyword in bug["keywords"] for keyword in ["feature"]):
                if kind in ["bug", "regression"]:
                    classes[bug_id] = 0
                else:
                    classes[bug_id] = "enhancement"
            elif kind == "regression":
                for history in bug["history"]:
                    for change in history["changes"]:
                        if change["field_name"] == "keywords":
                            if "regression" in change["removed"].split(","):
                                classes[bug_id] = 0
                            elif "regression" in change["added"].split(","):
                                classes[bug_id] = 1

            # The conditions to use the 'defect' type are more restricted.
            can_use_type = False
            can_use_defect_type = False

            # We can use the type as a label for all bugs after the migration (https://bugzilla.mozilla.org/show_bug.cgi?id=1524738), if they are not defects.
            if bug["id"] > 1_540_807:
                can_use_type = True

            # And we can use the type as a label for bugs whose type has been modified.
            # For 'defects', we can't use them as labels unless resulting from a change, because bugs are filed by default as 'defect' and so they could be mistakes.
            if not can_use_type or bug["type"] == "defect":
                for history in bug["history"]:
                    for change in history["changes"]:
                        if change["field_name"] == "type":
                            can_use_type = can_use_defect_type = True

            if can_use_type:
                if bug["type"] == "enhancement":
                    if kind == "bug":
                        classes[int(bug_id)] = 0
                    elif kind == "regression":
                        classes[int(bug_id)] = 0
                    elif kind == "defect_enhancement_task":
                        classes[int(bug_id)] = "enhancement"
                elif bug["type"] == "task":
                    if kind == "bug":
                        classes[int(bug_id)] = 0
                    elif kind == "regression":
                        classes[int(bug_id)] = 0
                    elif kind == "defect_enhancement_task":
                        classes[int(bug_id)] = "task"
                elif bug["type"] == "defect" and can_use_defect_type:
                    if kind == "bug":
                        classes[int(bug_id)] = 1
                    elif kind == "defect_enhancement_task":
                        classes[int(bug_id)] = "defect"

        # Remove labels which belong to bugs for which we have no data.
        return {bug_id: label for bug_id, label in classes.items() if bug_id in bug_ids}

    def get_labels(self):
        return self.get_bugbug_labels("bug")

    def get_feature_names(self):
        return self.extraction_pipeline.named_steps["union"].get_feature_names()

    def overwrite_classes(self, bugs, classes, probabilities):
        for i, bug in enumerate(bugs):
            if any(
                keyword in bug["keywords"]
                for keyword in ["regression", "talos-regression"]
            ) or (
                "cf_has_regression_range" in bug
                and bug["cf_has_regression_range"] == "yes"
            ):
                classes[i] = 1 if not probabilities else [0.0, 1.0]
            elif "feature" in bug["keywords"]:
                classes[i] = 0 if not probabilities else [1.0, 0.0]

        return classes<|MERGE_RESOLUTION|>--- conflicted
+++ resolved
@@ -49,20 +49,6 @@
             bug_features.cleanup_synonyms,
         ]
 
-<<<<<<< HEAD
-        self.extraction_pipeline = Pipeline([
-            ('bug_extractor', bug_features.BugExtractor(feature_extractors, cleanup_functions)),
-            ('union', ColumnTransformer([
-                ('data', DictVectorizer(), 'data'),
-
-                ('title', self.text_vectorizer(min_df=0.001, ngram_range=(1, self.ngrams)), 'title'),
-
-                ('first_comment', self.text_vectorizer(min_df=0.001, ngram_range=(1, self.ngrams)), 'first_comment'),
-
-                ('comments', self.text_vectorizer(min_df=0.001, ngram_range=(1, self.ngrams)), 'comments'),
-            ])),
-        ])
-=======
         self.extraction_pipeline = Pipeline(
             [
                 (
@@ -90,7 +76,6 @@
                 ),
             ]
         )
->>>>>>> 31f37181
 
         self.clf = xgboost.XGBClassifier(n_jobs=16)
         self.clf.set_params(predictor="cpu_predictor")
