--- conflicted
+++ resolved
@@ -45,10 +45,6 @@
     path, compression_type = os.path.splitext(path)
 
     with open(path, "wb") as output_f:
-<<<<<<< HEAD
-
-=======
->>>>>>> f999b3ff
         if compression_type == ".zst":
             dctx = zstandard.ZstdDecompressor()
             with open(f"{path}.zst", "rb") as input_f:
@@ -70,13 +66,8 @@
         print(f"Downloading {url} to {path}")
         utils.download_check_etag(url, path)
 
-<<<<<<< HEAD
-        extract_file(path)
-
-=======
         if path.endswith(".zst") or path.endswith(".xz"):
             extract_file(path)
->>>>>>> f999b3ff
     except requests.exceptions.HTTPError:
         try:
             url = f"{os.path.splitext(url)[0]}.xz"
@@ -121,7 +112,6 @@
             except requests.exceptions.HTTPError:
                 print(f"{url} is not yet available to download")
                 raise
-<<<<<<< HEAD
 
     else:
         if os.path.exists(zst_path) or not os.path.exists(xz_path):
@@ -129,15 +119,6 @@
         else:
             path_compressed = xz_path
 
-=======
-
-    else:
-        if os.path.exists(zst_path) or not os.path.exists(xz_path):
-            path_compressed = zst_path
-        else:
-            path_compressed = xz_path
-
->>>>>>> f999b3ff
     extract_file(path_compressed)
 
     if support_files_too:
