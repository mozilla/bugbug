# -*- coding: utf-8 -*-
# This Source Code Form is subject to the terms of the Mozilla Public
# License, v. 2.0. If a copy of the MPL was not distributed with this file,
# You can obtain one at http://mozilla.org/MPL/2.0/.

import numpy as np
#import shap
from imblearn.metrics import classification_report_imbalanced
from imblearn.pipeline import make_pipeline
from sklearn import metrics
from sklearn.externals import joblib
from sklearn.feature_extraction.text import TfidfVectorizer
from sklearn.model_selection import cross_validate, train_test_split

from bugbug import bugzilla
from bugbug.nlp import SpacyVectorizer


<<<<<<< HEAD
class Model():
    def __init__(self, lemmatization=False, ngrams=1):
=======
class Model:
    def __init__(self, lemmatization=False):
>>>>>>> 31f37181
        if lemmatization:
            self.text_vectorizer = SpacyVectorizer
        else:
            self.text_vectorizer = TfidfVectorizer

        self.cross_validation_enabled = True
        self.sampler = None
        self.ngrams = ngrams
        self.calculate_importance = True

    @property
    def le(self):
        """Classifier agnostic getter for the label encoder property"""
        try:
            return self.clf._le
        except AttributeError:
            return self.clf.le_

    def get_feature_names(self):
        return []

    def get_important_features(self, cutoff, shap_values):
        # Calculate the values that represent the fraction of the model output variability attributable
        # to each feature across the whole dataset.
        shap_sums = shap_values.sum(0)
        abs_shap_sums = np.abs(shap_values).sum(0)
        rel_shap_sums = abs_shap_sums / abs_shap_sums.sum()

        cut_off_value = cutoff * np.amax(rel_shap_sums)

        # Get indices of features that pass the cut off value
        top_feature_indices = np.where(rel_shap_sums >= cut_off_value)[0]
        # Get the importance values of the top features from their indices
        top_features = np.take(rel_shap_sums, top_feature_indices)
        # Gets the sign of the importance from shap_sums as boolean
        is_positive = (np.take(shap_sums, top_feature_indices)) >= 0
        # Stack the importance, indices and shap_sums in a 2D array
        top_features = np.column_stack((top_features, top_feature_indices, is_positive))
        # Sort the array (in decreasing order of importance values)
        top_features = top_features[top_features[:, 0].argsort()][::-1]

        return top_features

    def train(self, importance_cutoff=0.15):
        classes = self.get_labels()
        class_names = sorted(list(set(classes.values())), reverse=True)

        # Get bugs, filtering out those for which we have no labels.
        def bugs():
            return (bug for bug in bugzilla.get_bugs() if bug["id"] in classes)

        # Calculate labels.
        y = np.array([classes[bug["id"]] for bug in bugs()])

        # Extract features from the bugs.
        X = self.extraction_pipeline.fit_transform(bugs())

        print(f"X: {X.shape}, y: {y.shape}")

        # Split dataset in training and test.
        X_train, X_test, y_train, y_test = train_test_split(
            X, y, test_size=0.1, random_state=0
        )
        if self.sampler is not None:
            pipeline = make_pipeline(self.sampler, self.clf)
        else:
            pipeline = self.clf

        # Use k-fold cross validation to evaluate results.
        if self.cross_validation_enabled:
            scorings = ["accuracy"]
            if len(class_names) == 2:
                scorings += ["precision", "recall"]

            scores = cross_validate(pipeline, X_train, y_train, scoring=scorings, cv=5)

            print("Cross Validation scores:")
            for scoring in scorings:
                score = scores[f"test_{scoring}"]
                print(
                    f"{scoring.capitalize()}: f{score.mean()} (+/- {score.std() * 2})"
                )

        # Training on the resampled dataset if sampler is provided.
        if self.sampler is not None:
            X_train, y_train = self.sampler.fit_resample(X_train, y_train)

        print(f"X_train: {X_train.shape}, y_train: {y_train.shape}")
        print(f"X_test: {X_test.shape}, y_test: {y_test.shape}")

        self.clf.fit(X_train, y_train)

        # Evaluate results on the test set.
        feature_names = self.get_feature_names()
        if self.calculate_importance and len(feature_names):
            #explainer = shap.TreeExplainer(self.clf)
            shap_values = explainer.shap_values(X_train)

            # TODO: Actually implement feature importance visualization for multiclass problems.
            if isinstance(shap_values, list):
                shap_values = np.sum(np.abs(shap_values), axis=0)

            important_features = self.get_important_features(
                importance_cutoff, shap_values
            )

            print(f"\nTop {len(important_features)} Features:")
            for i, [importance, index, is_positive] in enumerate(important_features):
                print(
                    f'{i + 1}. \'{feature_names[int(index)]}\' ({"+" if (is_positive) else "-"}{importance})'
                )

        y_pred = self.clf.predict(X_test)

        print(f"No confidence threshold - {len(y_test)} classified")
        print(metrics.confusion_matrix(y_test, y_pred, labels=class_names))
        print(classification_report_imbalanced(y_test, y_pred, labels=class_names))

        # Evaluate results on the test set for some confidence thresholds.
        for confidence_threshold in [0.6, 0.7, 0.8, 0.9]:
            y_pred_probas = self.clf.predict_proba(X_test)

            y_test_filter = []
            y_pred_filter = []
            for i in range(0, len(y_test)):
                argmax = np.argmax(y_pred_probas[i])
                if y_pred_probas[i][argmax] < confidence_threshold:
                    continue

                y_test_filter.append(y_test[i])
                y_pred_filter.append(argmax)

            y_pred_filter = self.le.inverse_transform(y_pred_filter)

            print(
                f"\nConfidence threshold > {confidence_threshold} - {len(y_test_filter)} classified"
            )
            print(
                metrics.confusion_matrix(
                    y_test_filter, y_pred_filter, labels=class_names
                )
            )
            print(
                classification_report_imbalanced(
                    y_test_filter, y_pred_filter, labels=class_names
                )
            )

        joblib.dump(self, self.__class__.__name__.lower())

    @staticmethod
    def load(model_file_name):
        return joblib.load(model_file_name)

    def overwrite_classes(self, bugs, classes, probabilities):
        return classes

    def classify(
        self, bugs, probabilities=False, importances=False, importance_cutoff=0.15
    ):
        assert bugs is not None
        assert (
            self.extraction_pipeline is not None and self.clf is not None
        ), "The module needs to be initialized first"

        if not isinstance(bugs, list):
            bugs = [bugs]

        assert isinstance(bugs[0], dict)

        X = self.extraction_pipeline.transform(bugs)
        if probabilities:
            classes = self.clf.predict_proba(X)
        else:
            classes = self.clf.predict(X)

        classes = self.overwrite_classes(bugs, classes, probabilities)

        if importances:
            #explainer = shap.TreeExplainer(self.clf)
            shap_values = explainer.shap_values(X)

            # TODO: Actually implement feature importance visualization for multiclass problems.
            if isinstance(shap_values, list):
                shap_values = np.sum(np.abs(shap_values), axis=0)

            importances = self.get_important_features(importance_cutoff, shap_values)

            return classes, importances

        return classes<|MERGE_RESOLUTION|>--- conflicted
+++ resolved
@@ -16,13 +16,8 @@
 from bugbug.nlp import SpacyVectorizer
 
 
-<<<<<<< HEAD
 class Model():
     def __init__(self, lemmatization=False, ngrams=1):
-=======
-class Model:
-    def __init__(self, lemmatization=False):
->>>>>>> 31f37181
         if lemmatization:
             self.text_vectorizer = SpacyVectorizer
         else:
