--- conflicted
+++ resolved
@@ -19,11 +19,11 @@
 from unidiff import Hunk, PatchedFile, PatchSet
 from unidiff.errors import UnidiffParseError
 
-<<<<<<< HEAD
 from bugbug import db, phabricator, swarm
 from bugbug.generative_model_tool import GenerativeModelTool
 from bugbug.utils import get_secret
 from bugbug.vectordb import VectorDB, VectorPoint
+from bugbug.tools.rag.rag_qdrant import RAGObject
 
 basicConfig(level=INFO)
 logger = getLogger(__name__)
@@ -38,12 +38,6 @@
     on_removed_code: bool | None
     id: int | None = None
     date_created: int | None = None
-=======
-from bugbug import phabricator, swarm
-from bugbug.generative_model_tool import GenerativeModelTool
-from bugbug.utils import get_secret
-from bugbug.tools.rag.rag_qdrant import RAGObject
->>>>>>> 8a92b25b
 
 
 class ModelResultError(Exception):
@@ -565,38 +559,7 @@
         )["text"]
 
         return raw_output
-
-
-<<<<<<< HEAD
-class ReviewCommentsDB:
-    NAV_PATTERN = re.compile(r"\{nav, [^}]+\}")
-    WHITESPACE_PATTERN = re.compile(r"[\n\s]+")
-
-    def __init__(self, vector_db: VectorDB) -> None:
-        self.vector_db = vector_db
-        self.embeddings = OpenAIEmbeddings(model="text-embedding-3-large")
-
-    def clean_comment(self, comment):
-        # TODO: use the nav info instead of removing it
-        comment = self.NAV_PATTERN.sub("", comment)
-        comment = self.WHITESPACE_PATTERN.sub(" ", comment)
-        comment = comment.strip()
-
-        return comment
-
-    def add_comments_by_hunk(self, items: Iterable[tuple[Hunk, InlineComment]]):
-        self.vector_db.insert(
-            VectorPoint(
-                id=comment.id,
-                vector=self.embeddings.embed_query(str(hunk)),
-                payload=asdict(comment),
-            )
-            for comment, hunk in items
-        )
-
-    def find_similar_hunk_comments(self, hunk: Hunk):
-        return self.vector_db.search(self.embeddings.embed_query(str(hunk)))
-=======
+    
     def run_rag(self, patch: Patch) -> list[InlineComment] | None:
         assert self.rag is not None
         
@@ -661,4 +624,32 @@
         )["text"]
 
         return raw_output
->>>>>>> 8a92b25b
+
+class ReviewCommentsDB:
+    NAV_PATTERN = re.compile(r"\{nav, [^}]+\}")
+    WHITESPACE_PATTERN = re.compile(r"[\n\s]+")
+
+    def __init__(self, vector_db: VectorDB) -> None:
+        self.vector_db = vector_db
+        self.embeddings = OpenAIEmbeddings(model="text-embedding-3-large")
+
+    def clean_comment(self, comment):
+        # TODO: use the nav info instead of removing it
+        comment = self.NAV_PATTERN.sub("", comment)
+        comment = self.WHITESPACE_PATTERN.sub(" ", comment)
+        comment = comment.strip()
+
+        return comment
+
+    def add_comments_by_hunk(self, items: Iterable[tuple[Hunk, InlineComment]]):
+        self.vector_db.insert(
+            VectorPoint(
+                id=comment.id,
+                vector=self.embeddings.embed_query(str(hunk)),
+                payload=asdict(comment),
+            )
+            for comment, hunk in items
+        )
+
+    def find_similar_hunk_comments(self, hunk: Hunk):
+        return self.vector_db.search(self.embeddings.embed_query(str(hunk)))
