--- conflicted
+++ resolved
@@ -23,11 +23,8 @@
 from unidiff import Hunk, PatchedFile, PatchSet
 from unidiff.errors import UnidiffParseError
 
-<<<<<<< HEAD
 from bugbug import db, phabricator, utils
-=======
-from bugbug import db, phabricator, swarm
->>>>>>> 7307310f
+from bugbug.code_search.function_search import FunctionSearch
 from bugbug.generative_model_tool import GenerativeModelTool
 from bugbug.utils import get_secret
 from bugbug.vectordb import VectorDB, VectorPoint
@@ -107,7 +104,6 @@
     - It's not clear if the `SearchService.sys.mjs` file exists or not. If it doesn't exist, this could cause an error. Please ensure that the file path is correct."""
 
 
-<<<<<<< HEAD
 PROMPT_TEMPLATE_FURTHER_INFO = """Based on the patch provided below and its related summarization, identify the functions you need to examine for
 reviewing the patch.
 List the names of these functions, providing only the function names, with each name on a separate line.
@@ -124,7 +120,7 @@
 - '56        file.getElement(this.targetElement());'
 {patch}
 {summarization}"""
-=======
+
 STATIC_COMMENT_EXAMPLES = [
     {
         "file": "com/br/main/Pressure.java",
@@ -142,11 +138,10 @@
         "comment": "The condition in the `if` statement is a bit complex and could be simplified for better readability. Consider extracting `!Components.isSuccessCode(status) && blockList.includes(ChromeUtils.getXPCOMErrorName(status))` into a separate function with a descriptive name, such as `isBlockedError`.",
     },
 ]
->>>>>>> 7307310f
 
 
 class ReviewRequest:
-    patch_id: int
+    patch_id: str
 
     def __init__(self, patch_id) -> None:
         super().__init__()
@@ -462,6 +457,26 @@
                 yield diff_id, comments
 
 
+class SwarmPatch(Patch):
+    def __init__(self, patch_id: str, auth: dict) -> None:
+        super().__init__(patch_id)
+        self.auth = auth
+        self.rev_id = int(patch_id)
+
+    @cached_property
+    def raw_diff(self) -> str:
+        import swarm
+
+        revisions = swarm.get(self.auth, rev_ids=[self.rev_id], version_l=[0, 1])
+        assert len(revisions) == 1
+
+        return revisions[0]["fields"]["diff"]
+
+    @cached_property
+    def base_commit_hash(self) -> str:
+        raise NotImplementedError
+
+
 class SwarmReviewData(ReviewData):
     def __init__(self):
         self.auth = {
@@ -474,10 +489,8 @@
     def get_review_request_by_id(self, revision_id: int) -> ReviewRequest:
         return ReviewRequest(revision_id)
 
-    def get_patch_by_id(self, patch_id: int) -> Patch:
-        revisions = swarm.get(self.auth, rev_ids=[int(patch_id)], version_l=[0, 1])
-        assert len(revisions) == 1
-        return Patch(revisions[0]["fields"]["diff"])
+    def get_patch_by_id(self, patch_id: str) -> Patch:
+        return SwarmPatch(patch_id, self.auth)
 
     def get_all_inline_comments(
         self, comment_filter
@@ -572,7 +585,6 @@
     return output
 
 
-<<<<<<< HEAD
 def get_associated_file_to_function(function_name, patch):
     for patch_by_file in patch:
         for one_patch in patch_by_file:
@@ -734,7 +746,8 @@
             continue
 
     return function_declaration_text
-=======
+
+
 def generate_processed_output(output: str, patch: PatchSet) -> Iterable[InlineComment]:
     output = output.strip()
     if output.startswith("```json") and output.endswith("```"):
@@ -776,22 +789,18 @@
             content=comment["comment"],
             on_removed_code=not scope["has_added_lines"],
         )
->>>>>>> 7307310f
 
 
 class CodeReviewTool(GenerativeModelTool):
     version = "0.0.1"
 
-<<<<<<< HEAD
-    def __init__(self, function_search, *args, **kwargs) -> None:
-=======
     def __init__(
         self,
+        function_search: Optional[FunctionSearch],
         review_comments_db: Optional["ReviewCommentsDB"],
         *args,
         **kwargs,
     ) -> None:
->>>>>>> 7307310f
         super().__init__(*args, **kwargs)
 
         self.summarization_chain = LLMChain(
@@ -827,9 +836,6 @@
             return_only_outputs=True,
         )["text"]
 
-<<<<<<< HEAD
-        print(output_summarization)
-
         if self.function_search is not None:
             line_code_list = self.further_context_chain.run(
                 patch=formatted_patch, summarization=output_summarization
@@ -853,8 +859,6 @@
                 patch_set,
             )
 
-=======
->>>>>>> 7307310f
         memory = ConversationBufferMemory()
         conversation_chain = ConversationChain(
             llm=self.llm,
@@ -875,7 +879,6 @@
             {"output": output_summarization},
         )
 
-<<<<<<< HEAD
         if self.function_search is not None and len(requested_functions) > 0:
             function_declaration_text = get_structured_functions(
                 "Required Function", requested_functions
@@ -905,7 +908,7 @@
                     "output": "Okay, I will also consider the code as additional context to the given patch."
                 },
             )
-=======
+
         comment_examples = []
 
         if self.review_comments_db:
@@ -925,7 +928,6 @@
 
         if not comment_examples:
             comment_examples = STATIC_COMMENT_EXAMPLES
->>>>>>> 7307310f
 
         output = conversation_chain.predict(
             input=PROMPT_TEMPLATE_REVIEW.format(
