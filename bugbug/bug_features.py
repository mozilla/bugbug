# -*- coding: utf-8 -*-
# This Source Code Form is subject to the terms of the Mozilla Public
# License, v. 2.0. If a copy of the MPL was not distributed with this file,
# You can obtain one at http://mozilla.org/MPL/2.0/.

import re
from datetime import datetime
from datetime import timezone

import pandas as pd
from libmozdata import versions
from sklearn.base import BaseEstimator
from sklearn.base import TransformerMixin

from bugbug import bug_snapshot
from bugbug import repository


def field(bug, field):
    if field in bug and bug[field] != '---':
        return bug[field]

    return None


class has_str(object):
    def __call__(self, bug):
        return field(bug, 'cf_has_str')


class has_regression_range(object):
    def __call__(self, bug):
        return field(bug, 'cf_has_regression_range')


class has_crash_signature(object):
    def __call__(self, bug):
        return 'cf_crash_signature' in bug and bug['cf_crash_signature'] != ''


class keywords(object):
    def __init__(self, to_ignore=set()):
        self.to_ignore = to_ignore

    def __call__(self, bug):
        keywords = []
        subkeywords = []
        for keyword in bug['keywords']:
            if keyword in self.to_ignore:
                continue

            keywords.append(keyword)

            if keyword.startswith('sec-'):
                subkeywords.append('sec-')
            elif keyword.startswith('csectype-'):
                subkeywords.append('csectype-')
        return keywords + subkeywords


class severity(object):
    def __call__(self, bug):
        return field(bug, 'severity')


class is_coverity_issue(object):
    def __call__(self, bug):
        return re.search('[CID ?[0-9]+]', bug['summary']) is not None or re.search('[CID ?[0-9]+]', bug['whiteboard']) is not None


class has_url(object):
    def __call__(self, bug):
        return bug['url'] != ''


class has_w3c_url(object):
    def __call__(self, bug):
        return 'w3c' in bug['url']


class has_github_url(object):
    def __call__(self, bug):
        return 'github' in bug['url']


class whiteboard(object):
    def __call__(self, bug):
        ret = []

        # TODO: Add any [XXX:YYY] that appears in the whiteboard as [XXX: only

        for elem in ['memshrink', '[ux]']:
            if elem in bug['whiteboard'].lower():
                ret.append(elem)

        return ret


class patches(object):
    def __call__(self, bug):
        return sum(1 for a in bug['attachments'] if a['is_patch'] or a['content_type'] in ['text/x-review-board-request', 'text/x-phabricator-request'])


class landings(object):
    def __call__(self, bug):
        return sum(1 for c in bug['comments'] if '://hg.mozilla.org/' in c['text'])


class title(object):
    def __call__(self, bug):
        ret = []

        keywords = [
            'fail',
        ]
        for keyword in keywords:
            if keyword in bug['summary'].lower():
                ret.append(keyword)

        return ret


class product(object):
    def __call__(self, bug):
        return bug['product']


class component(object):
    def __call__(self, bug):
        return bug['component']


class is_mozillian(object):
    def __call__(self, bug):
        return any(bug['creator_detail']['email'].endswith(domain) for domain in ['@mozilla.com', '@mozilla.org'])


<<<<<<< HEAD
class delta_request_merge(object):
    def __call__(self, bug):
        for change in bug['history']:
            for ind_change in change['changes']:
                if ind_change['added'].startswith('approval-mozilla'):
                    uplift_request_datetime = datetime.strptime(change['when'], '%Y-%m-%dT%H:%M:%SZ').replace(tzinfo=timezone.utc)
                    timedelta = versions.getCloserRelease(uplift_request_datetime)[1] - uplift_request_datetime
                    return timedelta.days + timedelta.seconds / (24 * 60 * 60)

        return None
=======
class commit_added(object):
    def __call__(self, bug):
        return sum(commit['added'] for commit in bug['commits'])


class commit_deleted(object):
    def __call__(self, bug):
        return sum(commit['deleted'] for commit in bug['commits'])


class commit_types(object):
    def __call__(self, bug):
        return sum((commit['types'] for commit in bug['commits']), [])
>>>>>>> b9bb067a


def cleanup_url(text):
    text = re.sub(r'http[s]?://(hg.mozilla|searchfox|dxr.mozilla)\S+', '__CODE_REFERENCE_URL__', text)
    return re.sub(r'http\S+', '__URL__', text)


def cleanup_fileref(text):
    return re.sub(r'\w+\.py\b|\w+\.json\b|\w+\.js\b|\w+\.jsm\b|\w+\.html\b|\w+\.css\b|\w+\.c\b|\w+\.cpp\b|\w+\.h\b', '__FILE_REFERENCE__', text)


def cleanup_responses(text):
    return re.sub('>[^\n]+', ' ', text)


def cleanup_hex(text):
    return re.sub(r'\b0[xX][0-9a-fA-F]+\b', '__HEX_NUMBER__', text)


def cleanup_dll(text):
    return re.sub(r'\w+(\.dll|\.so|\.dylib)\b', '__DLL_NAME__', text)


def cleanup_synonyms(text):
    synonyms = [
        ('safemode', ['safemode', 'safe mode']),
        ('str', ['str', 'steps to reproduce', 'repro steps']),
        ('uaf', ['uaf', 'use after free', 'use-after-free']),
        ('asan', ['asan', 'address sanitizer', 'addresssanitizer']),
        ('permafailure', ['permafailure', 'permafailing', 'permafail', 'perma failure', 'perma failing', 'perma fail', 'perma-failure', 'perma-failing', 'perma-fail']),
        ('spec', ['spec', 'specification']),
    ]

    for synonym_group, synonym_list in synonyms:
        text = re.sub('|'.join(f'\b{synonym}\b' for synonym in synonym_list), synonym_group, text, flags=re.IGNORECASE)

    return text


def cleanup_crash(text):
    return re.sub(r'bp-[a-f0-9]{8}-[a-f0-9]{4}-[a-f0-9]{4}-[a-f0-9]{4}-[a-f0-9]{6}[0-9]{6}\b', '__CRASH_STATS_LINK__', text)


class BugExtractor(BaseEstimator, TransformerMixin):
    def __init__(self, feature_extractors, cleanup_functions, rollback=False, rollback_when=None, commit_data=False):
        self.feature_extractors = feature_extractors
        self.cleanup_functions = cleanup_functions
        self.rollback = rollback
        self.rollback_when = rollback_when
        self.commit_map = repository.get_commit_map() if commit_data else None

    def fit(self, x, y=None):
        return self

    def transform(self, bugs):
        results = []

        for bug in bugs:
            bug_id = bug['id']

            if self.rollback:
                bug = bug_snapshot.rollback(bug, self.rollback_when)

            data = {}

            if self.commit_map is not None:
                if bug_id in self.commit_map:
                    bug['commits'] = self.commit_map[bug_id]
                else:
                    bug['commits'] = []

            for f in self.feature_extractors:
                res = f(bug)

                if res is None:
                    continue

                if isinstance(res, list):
                    for item in res:
                        data[f.__class__.__name__ + '-' + item] = 'True'
                    continue

                if isinstance(res, bool):
                    res = str(res)

                data[f.__class__.__name__] = res

            # TODO: Try simply using all possible fields instead of extracting features manually.

            for cleanup_function in self.cleanup_functions:
                bug['summary'] = cleanup_function(bug['summary'])
                for c in bug['comments']:
                    c['text'] = cleanup_function(c['text'])

            result = {
                'data': data,
                'title': bug['summary'],
                'first_comment': bug['comments'][0]['text'],
                'comments': ' '.join([c['text'] for c in bug['comments']]),
            }

            results.append(result)

        return pd.DataFrame(results)<|MERGE_RESOLUTION|>--- conflicted
+++ resolved
@@ -135,18 +135,18 @@
         return any(bug['creator_detail']['email'].endswith(domain) for domain in ['@mozilla.com', '@mozilla.org'])
 
 
-<<<<<<< HEAD
 class delta_request_merge(object):
     def __call__(self, bug):
-        for change in bug['history']:
-            for ind_change in change['changes']:
-                if ind_change['added'].startswith('approval-mozilla'):
-                    uplift_request_datetime = datetime.strptime(change['when'], '%Y-%m-%dT%H:%M:%SZ').replace(tzinfo=timezone.utc)
+        for history in bug['history']:
+            for change in history['changes']:
+                if change['added'].startswith('approval-mozilla'):
+                    uplift_request_datetime = datetime.strptime(history['when'], '%Y-%m-%dT%H:%M:%SZ').replace(tzinfo=timezone.utc)
                     timedelta = versions.getCloserRelease(uplift_request_datetime)[1] - uplift_request_datetime
                     return timedelta.days + timedelta.seconds / (24 * 60 * 60)
 
         return None
-=======
+
+
 class commit_added(object):
     def __call__(self, bug):
         return sum(commit['added'] for commit in bug['commits'])
@@ -160,7 +160,6 @@
 class commit_types(object):
     def __call__(self, bug):
         return sum((commit['types'] for commit in bug['commits']), [])
->>>>>>> b9bb067a
 
 
 def cleanup_url(text):
