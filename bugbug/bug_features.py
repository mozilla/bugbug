--- conflicted
+++ resolved
@@ -134,17 +134,16 @@
     return re.sub(r'\w+\.py\b|\w+\.json\b|\w+\.js\b|\w+\.jsm\b|\w+\.html\b|\w+\.css\b|\w+\.c\b|\w+\.cpp\b|\w+\.h\b', '__FILE_REFERENCE__', text)
 
 
-<<<<<<< HEAD
 def cleanup_responses(text):
     return re.sub('>.*?\\n', ' ', text)
-=======
+
+
 def cleanup_hex(text):
     return re.sub(r'\b0[xX][0-9a-fA-F]+\b', '__HEX_NUMBER__', text)
 
 
 def cleanup_dll(text):
     return re.sub(r'\w+\.dll\b', '__DLL_NAME__', text)
->>>>>>> 17a648f6
 
 
 def cleanup_synonyms(text):
@@ -169,10 +168,6 @@
         self.rollback = rollback
         self.rollback_when = rollback_when
         self.commit_messages_map = commit_messages_map
-<<<<<<< HEAD
-        self.cleanup_functions = [cleanup_url, cleanup_fileref, cleanup_responses, cleanup_synonyms]
-=======
->>>>>>> 17a648f6
 
     def fit(self, x, y=None):
         return self
