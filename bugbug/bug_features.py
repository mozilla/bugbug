# -*- coding: utf-8 -*-
# This Source Code Form is subject to the terms of the Mozilla Public
# License, v. 2.0. If a copy of the MPL was not distributed with this file,
# You can obtain one at http://mozilla.org/MPL/2.0/.

import re

from sklearn.base import BaseEstimator
from sklearn.base import TransformerMixin


def field(bug, field):
    if field in bug and bug[field] != '---':
        return bug[field]

    return None


class has_str(object):
    def __call__(self, bug):
        return field(bug, 'cf_has_str')


class has_regression_range(object):
    def __call__(self, bug):
        return field(bug, 'cf_has_regression_range')


class has_crash_signature(object):
    def __call__(self, bug):
        return 'cf_crash_signature' in bug and bug['cf_crash_signature'] != ''


class keywords(object):
    def __init__(self, to_ignore=set()):
        self.to_ignore = to_ignore

    def __call__(self, bug):
        keywords = []
        subkeywords = []
        for keyword in bug['keywords']:
            if keyword in self.to_ignore:
                continue

            keywords.append(keyword)

            if keyword.startswith('sec-'):
                subkeywords.append('sec-')
            elif keyword.startswith('csectype-'):
                subkeywords.append('csectype-')
        return keywords + subkeywords


class severity(object):
    def __call__(self, bug):
        return field(bug, 'severity')


class is_coverity_issue(object):
    def __call__(self, bug):
        return re.search('[CID ?[0-9]+]', bug['summary']) is not None or re.search('[CID ?[0-9]+]', bug['whiteboard']) is not None


class has_url(object):
    def __call__(self, bug):
        return bug['url'] != ''


class has_w3c_url(object):
    def __call__(self, bug):
        return 'w3c' in bug['url']


class has_github_url(object):
    def __call__(self, bug):
        return 'github' in bug['url']


class whiteboard(object):
    def __call__(self, bug):
        ret = []

        # TODO: Add any [XXX:YYY] that appears in the whiteboard as [XXX: only

        for elem in ['memshrink', '[ux]']:
            if elem in bug['whiteboard'].lower():
                ret.append(elem)

        return ret


class patches(object):
    def __call__(self, bug):
        return sum(1 for a in bug['attachments'] if a['is_patch'] or a['content_type'] in ['text/x-review-board-request', 'text/x-phabricator-request'])


class landings(object):
    def __call__(self, bug):
        return sum(1 for c in bug['comments'] if '://hg.mozilla.org/' in c['text'])


class title(object):
    def __call__(self, bug):
        ret = []

        keywords = [
            'fail',
        ]
        for keyword in keywords:
            if keyword in bug['summary'].lower():
                ret.append(keyword)

        return ret


class product(object):
    def __call__(self, bug):
        return bug['product']


class component(object):
    def __call__(self, bug):
        return bug['component']


def cleanup_url(text):
    text = re.sub(r'http[s]?://(hg.mozilla|searchfox|dxr.mozilla)\S+', '__CODE_REFERENCE_URL__', text)
    return re.sub(r'http\S+', '__URL__', text)


def cleanup_fileref(text):
    return re.sub(r'\w+\.py\b|\w+\.json\b|\w+\.js\b|\w+\.jsm\b|\w+\.html\b|\w+\.css\b|\w+\.c\b|\w+\.cpp\b|\w+\.h\b', '__FILE_REFERENCE__', text)


def cleanup_hex(text):
    return re.sub(r'0[xX][0-9a-fA-F]+', '__HEX_NUMBER__', text)


def cleanup_synonyms(text):
    synonyms = [
        ('safemode', ['safemode', 'safe mode']),
        ('str', ['str', 'steps to reproduce', 'repro steps']),
        ('uaf', ['uaf', 'use after free', 'use-after-free']),
        ('asan', ['asan', 'address sanitizer', 'addresssanitizer']),
        ('permafailure', ['permafailure', 'permafailing', 'permafail', 'perma failure', 'perma failing', 'perma fail', 'perma-failure', 'perma-failing', 'perma-fail']),
    ]

    for synonym_group, synonym_list in synonyms:
        text = re.sub('|'.join(synonym_list), synonym_group, text, flags=re.IGNORECASE)

    return text


class BugExtractor(BaseEstimator, TransformerMixin):
    def __init__(self, feature_extractors, cleanup_functions, commit_messages_map=None):
        self.feature_extractors = feature_extractors
        self.commit_messages_map = commit_messages_map
<<<<<<< HEAD
        self.cleanup_functions = [cleanup_url, cleanup_fileref, cleanup_hex, cleanup_synonyms]
=======
        self.cleanup_functions = cleanup_functions
>>>>>>> 3d33919a

    def fit(self, x, y=None):
        return self

    def transform(self, bugs):
        results = []

        for bug in bugs:
            bug_id = bug['id']

            data = {}

            for f in self.feature_extractors:
                res = f(bug)

                if res is None:
                    continue

                if isinstance(res, list):
                    for item in res:
                        data[f.__class__.__name__ + '-' + item] = 'True'
                    continue

                if isinstance(res, bool):
                    res = str(res)

                data[f.__class__.__name__] = res

            # TODO: Try simply using all possible fields instead of extracting features manually.

            for cleanup_function in self.cleanup_functions:
                bug['summary'] = cleanup_function(bug['summary'])
                for c in bug['comments']:
                    c['text'] = cleanup_function(c['text'])

            result = {
                'data': data,
                'title': bug['summary'],
                'first_comment': bug['comments'][0]['text'],
                'comments': ' '.join([c['text'] for c in bug['comments']]),
            }

            if self.commit_messages_map is not None:
                result['commits'] = self.commit_messages_map[bug_id] if bug_id in self.commit_messages_map else ''

            results.append(result)

        return results<|MERGE_RESOLUTION|>--- conflicted
+++ resolved
@@ -155,11 +155,7 @@
     def __init__(self, feature_extractors, cleanup_functions, commit_messages_map=None):
         self.feature_extractors = feature_extractors
         self.commit_messages_map = commit_messages_map
-<<<<<<< HEAD
-        self.cleanup_functions = [cleanup_url, cleanup_fileref, cleanup_hex, cleanup_synonyms]
-=======
         self.cleanup_functions = cleanup_functions
->>>>>>> 3d33919a
 
     def fit(self, x, y=None):
         return self
