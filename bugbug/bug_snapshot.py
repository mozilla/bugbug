--- conflicted
+++ resolved
@@ -242,13 +242,10 @@
                                 found_flag = f
 
                         # TODO: always assert here, once https://bugzilla.mozilla.org/show_bug.cgi?id=1514415 is fixed.
-<<<<<<< HEAD
-                        if obj['id'] not in [1052536, 1201115, 1213517, 1336510]:
-                            assert found_flag is not None, 'flag {} not found in {}'.format(to_remove, obj['id'])
-=======
+
                         if obj['id'] not in [1052536, 1201115, 1213517, 794863] and not (to_remove == 'in-testsuite+' and obj['id'] in [1318438, 1312852, 1332255, 1344690, 1362387, 1380306]) and not (to_remove == 'in-testsuite-' and bug['id'] in [1321444, 1342431, 1370129]) and not (to_remove == 'approval-comm-esr52?' and bug['id'] == 1352850) and not (to_remove == 'checkin+' and bug['id'] in [1308868, 1357808, 1361361, 1365763, 1328454]) and not (to_remove == 'checkin-' and bug['id'] == 1412952) and not (to_remove == 'webcompat?' and obj['id'] in [1360579, 1364598]) and not (to_remove == 'qe-verify-' and bug['id'] in [1322685, 1336510, 1363358, 1370506, 1374024, 1377911, 1393848, 1396334, 1398874, 1419371]):
                             assert found_flag is not None, f'flag {to_remove} not found in {bug["id"]}'
->>>>>>> 85fec5ab
+
                         if found_flag is not None:
                             obj['flags'].remove(found_flag)
 
