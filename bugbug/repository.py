--- conflicted
+++ resolved
@@ -22,9 +22,9 @@
 
 BUG_PATTERN = re.compile('[\t ]*[Bb][Uu][Gg][\t ]*([0-9]+)')
 
-Commit = namedtuple('Commit', ['node', 'author', 'desc', 'date', 'experience'])
+Commit = namedtuple('Commit', ['node', 'author', 'desc', 'date'])
 
-number_of_commits = {}
+author_experience = {}
 
 
 def get_commits():
@@ -53,7 +53,7 @@
         'deleted': 0,
         'files_modified_num': 0,
         'types': set(),
-        'num_previous_commits': number_of_commits[commit]
+        'author_experience': author_experience[commit]
     }
 
     patch = HG.export(revs=[commit.node], git=True)
@@ -106,7 +106,6 @@
             author=rev[1],
             desc=rev[2],
             date=dt,
-            experience=0,
         ))
 
     hg.close()
@@ -118,13 +117,18 @@
     commits = hg_log(repo_dir)
     commits_num = len(commits)
 
-<<<<<<< HEAD
-    global number_of_commits
-    for i in range(commits_num):
-        number_of_commits[commits[i]] = sum(commit.author == commits[i].author for commit in commits[:i])
-=======
+    commits_by_author = {}
+
+    global author_experience
+    for commit in commits:
+        if commit.author not in commits_by_author:
+            commits_by_author[commit.author] = 0
+        else:
+            commits_by_author[commit.author] += 1
+
+        author_experience[commit] = commits_by_author[commit.author]
+
     print(f'Mining commits using {multiprocessing.cpu_count()} processes...')
->>>>>>> 3efb956c
 
     with concurrent.futures.ProcessPoolExecutor(initializer=_init, initargs=(repo_dir,)) as executor:
         commits = executor.map(_transform, commits, chunksize=64)
