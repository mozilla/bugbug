# -*- coding: utf-8 -*-
# This Source Code Form is subject to the terms of the Mozilla Public
# License, v. 2.0. If a copy of the MPL was not distributed with this file,
# You can obtain one at http://mozilla.org/MPL/2.0/.

import argparse
import concurrent.futures
import itertools
import multiprocessing
import os
from collections import defaultdict, namedtuple
from datetime import datetime

import hglib
import requests
from dateutil.relativedelta import relativedelta
from parsepatch.patch import Patch
from tqdm import tqdm

from bugbug import db

<<<<<<< HEAD
COMMITS_DB = 'data/commits.json'
db.register(COMMITS_DB, 'https://www.dropbox.com/s/mz3afgncx0siijc/commits.json.xz?dl=1')

COMPONENTS = {}

Commit = namedtuple('Commit', ['node', 'author', 'desc', 'date', 'bug', 'ever_backedout', 'reviewers'])
=======
COMMITS_DB = "data/commits.json"
db.register(
    COMMITS_DB, "https://www.dropbox.com/s/mz3afgncx0siijc/commits.json.xz?dl=1", "v1"
)

path_to_component = {}

Commit = namedtuple(
    "Commit",
    [
        "node",
        "author",
        "desc",
        "date",
        "bug",
        "backedoutby",
        "author_email",
        "files",
        "file_copies",
    ],
)
>>>>>>> 6d61fa6d

author_experience = {}
reviewer_experience = {}
author_experience_90_days = {}

components_touched_prev = defaultdict(int)
components_touched_prev_90_days = defaultdict(int)

files_touched_prev = defaultdict(int)
files_touched_prev_90_days = defaultdict(int)


def get_commits():
    return db.read(COMMITS_DB)


def _init(repo_dir):
    global HG
    HG = hglib.open(repo_dir)


# This code was adapted from https://github.com/mozsearch/mozsearch/blob/2e24a308bf66b4c149683bfeb4ceeea3b250009a/router/router.py#L127
def is_test(path):
    return (
        "/test/" in path
        or "/tests/" in path
        or "/mochitest/" in path
        or "/unit/" in path
        or "/gtest/" in path
        or "testing/" in path
        or "/jsapi-tests/" in path
        or "/reftests/" in path
        or "/reftest/" in path
        or "/crashtests/" in path
        or "/crashtest/" in path
        or "/gtests/" in path
        or "/googletest/" in path
    )


def _transform(commit):
    desc = commit.desc.decode("utf-8")

    obj = {
<<<<<<< HEAD
        'author': commit.author.decode('utf-8'),
        'desc': desc,
        'date': str(commit.date),
        'bug_id': commit.bug.decode('utf-8'),
        'ever_backedout': commit.ever_backedout,
        'added': 0,
        'deleted': 0,
        'files_modified_num': 0,
        'types': set(),
        'components': list(),
        'author_experience': author_experience[commit],
        'author_experience_90_days': author_experience_90_days[commit],
        'reviewer_experience': reviewer_experience[commit],
=======
        "author": commit.author.decode("utf-8"),
        "desc": desc,
        "date": str(commit.date),
        "bug_id": int(commit.bug.decode("utf-8")) if commit.bug else None,
        "ever_backedout": commit.backedoutby != b"",
        "added": 0,
        "test_added": 0,
        "deleted": 0,
        "test_deleted": 0,
        "files_modified_num": 0,
        "types": set(),
        "components": list(),
        "author_experience": author_experience[commit.node],
        "author_experience_90_days": author_experience_90_days[commit.node],
        "author_email": commit.author_email.decode("utf-8"),
        "components_touched_prev": components_touched_prev[commit.node],
        "components_touched_prev_90_days": components_touched_prev_90_days[commit.node],
        "files_touched_prev": files_touched_prev[commit.node],
        "files_touched_prev_90_days": files_touched_prev_90_days[commit.node],
>>>>>>> 6d61fa6d
    }

    patch = HG.export(revs=[commit.node], git=True)
    patch_data = Patch.parse_patch(
        patch.decode("utf-8", "ignore"), skip_comments=False, add_lines_for_new=True
    )
    for path, stats in patch_data.items():
        if "added" not in stats:
            # Must be a binary file
            obj["types"].add("binary")
            continue

        if is_test(path):
            obj["test_added"] += len(stats["added"]) + len(stats["touched"])
            obj["test_deleted"] += len(stats["deleted"]) + len(stats["touched"])
        else:
            obj["added"] += len(stats["added"]) + len(stats["touched"])
            obj["deleted"] += len(stats["deleted"]) + len(stats["touched"])

        ext = os.path.splitext(path)[1]
        if ext in [".js", ".jsm"]:
            type_ = "JavaScript"
        elif ext in [
            ".c",
            ".cpp",
            ".cc",
            ".cxx",
            ".m",
            ".mm",
            ".h",
            ".hh",
            ".hpp",
            ".hxx",
        ]:
            type_ = "C/C++"
        elif ext == ".java":
            type_ = "Java"
        elif ext == ".py":
            type_ = "Python"
        elif ext == ".rs":
            type_ = "Rust"
        else:
            type_ = ext
        obj["types"].add(type_)

    obj["files_modified_num"] = len(patch_data)

    # Covert to a list, as a set is not JSON-serializable.
    obj["types"] = list(obj["types"])

    obj["components"] = list(
        set(
            path_to_component[path]
            for path in patch_data.keys()
            if path_to_component.get(path)
        )
    )

    return obj


<<<<<<< HEAD
def hg_log(hg, first_rev):
    template = '{node}\\0{author}\\0{desc}\\0{date}\\0{bug}\\0{backedoutby}\\0{join(reviewers,",")}\\0'
=======
def _hg_log(revs):
    template = '{node}\\0{author}\\0{desc}\\0{date}\\0{bug}\\0{backedoutby}\\0{author|email}\\0{join(files,"|")}\\0{join(file_copies,"|")}\\0'
>>>>>>> 6d61fa6d

    args = hglib.util.cmdbuilder(
        b"log",
        template=template,
        no_merges=True,
        rev=revs[0] + b":" + revs[-1],
        branch="central",
    )
    x = HG.rawcommand(args)
    out = x.split(b"\x00")[:-1]

    revs = []
    for rev in hglib.util.grouper(template.count("\\0"), out):
        posixtime = float(rev[3].split(b".", 1)[0])
        dt = datetime.fromtimestamp(posixtime)

<<<<<<< HEAD
        revs.append(Commit(
            node=rev[0],
            author=rev[1],
            desc=rev[2],
            date=dt,
            bug=rev[4],
            ever_backedout=(rev[5] != b''),
            reviewers=tuple(rev[6].decode('utf-8').split(',')) if rev[6] != b'' else None
        ))
=======
        file_copies = {}
        for file_copy in rev[8].decode("utf-8").split("|"):
            if not file_copy:
                continue

            parts = file_copy.split(" (")
            copied = parts[0]
            orig = parts[1][:-1]
            file_copies[orig] = copied

        revs.append(
            Commit(
                node=rev[0],
                author=rev[1],
                desc=rev[2],
                date=dt,
                bug=rev[4],
                backedoutby=rev[5],
                author_email=rev[6],
                files=rev[7].decode("utf-8").split("|"),
                file_copies=file_copies,
            )
        )
>>>>>>> 6d61fa6d

    return revs


def get_revs(hg, date):
    revs = []

    # Since there are cases where on a given day there was no push, we have
    # to backtrack until we find a "good" day.
    while len(revs) == 0:
        rev_range = 'pushdate("{}"):tip'.format(date.strftime("%Y-%m-%d"))

        args = hglib.util.cmdbuilder(
            b"log", template="{node}\n", no_merges=True, rev=rev_range, branch="central"
        )
        x = hg.rawcommand(args)
        revs = x.splitlines()

        date -= relativedelta(days=1)

    return revs


def download_commits(repo_dir, date_from):
    hg = hglib.open(repo_dir)

    revs = get_revs(hg, date_from)

    commits_num = len(revs)

    assert (
        commits_num > 0
    ), "There should definitely be more than 0 commits, something is wrong"

    hg.close()

    processes = multiprocessing.cpu_count()

    print(f"Mining {commits_num} commits using {processes} processes...")

    CHUNK_SIZE = 256
    revs_groups = [revs[i : (i + CHUNK_SIZE)] for i in range(0, len(revs), CHUNK_SIZE)]

    with concurrent.futures.ProcessPoolExecutor(
        initializer=_init, initargs=(repo_dir,)
    ) as executor:
        commits = executor.map(_hg_log, revs_groups, chunksize=20)
        commits = tqdm(commits, total=len(revs_groups))
        commits = list(itertools.chain.from_iterable(commits))

    # Don't analyze backouts.
    backouts = set(
        commit.backedoutby for commit in commits if commit.backedoutby != b""
    )
    commits = [commit for commit in commits if commit.node not in backouts]

    # Don't analyze commits that are not linked to a bug.
    commits = [commit for commit in commits if commit.bug != b""]

    # Skip commits which are in .hg-annotate-ignore-revs (mostly consisting of very
    # large and not meaningful formatting changes).
    with open(os.path.join(repo_dir, ".hg-annotate-ignore-revs"), "r") as f:
        ignore_revs = set(l[:40].encode("utf-8") for l in f)

    commits = [commit for commit in commits if commit.node not in ignore_revs]

    commits_num = len(commits)

    print(f"Analyzing {commits_num} patches...")

    # Total previous number of commits by the author.
    total_commits_by_author = defaultdict(int)
    total_reviews_by_reviewer = defaultdict(int)
    # Previous commits by the author, in a 90 days window.
    commits_by_author = defaultdict(list)

    global author_experience
    global reviewer_experience
    global author_experience_90_days

    for commit in commits:
<<<<<<< HEAD
        author_experience[commit] = total_commits_by_author[commit.author]

        total_commits_by_author[commit.author] += 1
=======
        author_experience[commit.node] = total_commits_by_author[commit.author]
        # We don't want to consider backed out commits when calculating author/reviewer experience.
        if not commit.backedoutby:
            total_commits_by_author[commit.author] += 1
>>>>>>> 6d61fa6d

        if commit.reviewers is not None:
            reviewer_experience[commit] = sum(total_reviews_by_reviewer[reviewer] for reviewer in commit.reviewers)
            for reviewer in commit.reviewers:
                total_reviews_by_reviewer[reviewer] += 1
        else:
            reviewer_experience[commit] = 0

        # Keep only the previous commits from a window of 90 days in the commits_by_author map.
        cut = None

        for i, prev_commit in enumerate(commits_by_author[commit.author]):
            if (commit.date - prev_commit.date).days <= 90:
                break

            cut = i

        if cut is not None:
            commits_by_author[commit.author] = commits_by_author[commit.author][
                cut + 1 :
            ]

        author_experience_90_days[commit.node] = len(commits_by_author[commit.author])

        if not commit.backedoutby:
            commits_by_author[commit.author].append(commit)

    global path_to_component
    r = requests.get(
        "https://index.taskcluster.net/v1/task/gecko.v2.mozilla-central.latest.source.source-bugzilla-info/artifacts/public/components.json"
    )
    r.raise_for_status()
    path_to_component = r.json()
    path_to_component = {
        path: "::".join(component) for path, component in path_to_component.items()
    }

    global components_touched_prev
    global components_touched_prev_90_days

    global files_touched_prev
    global files_touched_prev_90_days

    components_touched = defaultdict(int)
    files_touched = defaultdict(int)
    prev_commits_90_days = []
    for commit in commits:
        components = set(
            path_to_component[path]
            for path in commit.files
            if path in path_to_component
        )

        for component in components:
            components_touched_prev[commit.node] += components_touched[component]

            components_touched[component] += 1

        for path in commit.files:
            files_touched_prev[commit.node] += files_touched[path]

            files_touched[path] += 1

        if len(commit.file_copies) > 0:
            for orig, copied in commit.file_copies.items():
                if orig in path_to_component and copied in path_to_component:
                    components_touched[path_to_component[copied]] = components_touched[
                        path_to_component[orig]
                    ]

                files_touched[copied] = files_touched[orig]

        for i, prev_commit in enumerate(prev_commits_90_days):
            if (commit.date - prev_commit.date).days <= 90:
                break

            cut = i

        if cut is not None:
            prev_commits_90_days = prev_commits_90_days[cut + 1 :]

        components_touched_90_days = defaultdict(int)
        files_touched_90_days = defaultdict(int)
        for prev_commit in prev_commits_90_days:
            components_prev = set(
                path_to_component[path]
                for path in prev_commit.files
                if path in path_to_component
            )

            for component_prev in components_prev:
                components_touched_90_days[component_prev] += 1

            for path_prev in prev_commit.files:
                files_touched_90_days[path_prev] += 1

            if len(prev_commit.file_copies) > 0:
                for orig, copied in prev_commit.file_copies.items():
                    if orig in path_to_component and copied in path_to_component:
                        components_touched_90_days[
                            path_to_component[copied]
                        ] = components_touched_90_days[path_to_component[orig]]

                    files_touched_90_days[copied] = files_touched_90_days[orig]

        components_touched_prev_90_days[commit.node] = sum(
            components_touched_90_days[component] for component in components
        )
        files_touched_prev_90_days[commit.node] = sum(
            files_touched_90_days[path] for path in commit.files
        )
        prev_commits_90_days.append(commit)

    print(f"Mining commits using {multiprocessing.cpu_count()} processes...")

    with concurrent.futures.ProcessPoolExecutor(
        initializer=_init, initargs=(repo_dir,)
    ) as executor:
        commits = executor.map(_transform, commits, chunksize=64)
        commits = tqdm(commits, total=commits_num)
        db.write(COMMITS_DB, commits)


def get_commit_map():
    commit_map = {}

    for commit in get_commits():
        bug_id = commit["bug_id"]

        if not bug_id:
            continue

        if bug_id not in commit_map:
            commit_map[bug_id] = []

        commit_map[bug_id].append(commit)

    return commit_map


if __name__ == "__main__":
    parser = argparse.ArgumentParser()
    parser.add_argument("repository_dir", help="Path to the repository", action="store")
    args = parser.parse_args()

    two_years_and_six_months_ago = datetime.utcnow() - relativedelta(years=2, months=6)

    download_commits(args.repository_dir, two_years_and_six_months_ago)<|MERGE_RESOLUTION|>--- conflicted
+++ resolved
@@ -19,14 +19,6 @@
 
 from bugbug import db
 
-<<<<<<< HEAD
-COMMITS_DB = 'data/commits.json'
-db.register(COMMITS_DB, 'https://www.dropbox.com/s/mz3afgncx0siijc/commits.json.xz?dl=1')
-
-COMPONENTS = {}
-
-Commit = namedtuple('Commit', ['node', 'author', 'desc', 'date', 'bug', 'ever_backedout', 'reviewers'])
-=======
 COMMITS_DB = "data/commits.json"
 db.register(
     COMMITS_DB, "https://www.dropbox.com/s/mz3afgncx0siijc/commits.json.xz?dl=1", "v1"
@@ -48,7 +40,6 @@
         "file_copies",
     ],
 )
->>>>>>> 6d61fa6d
 
 author_experience = {}
 reviewer_experience = {}
@@ -93,21 +84,6 @@
     desc = commit.desc.decode("utf-8")
 
     obj = {
-<<<<<<< HEAD
-        'author': commit.author.decode('utf-8'),
-        'desc': desc,
-        'date': str(commit.date),
-        'bug_id': commit.bug.decode('utf-8'),
-        'ever_backedout': commit.ever_backedout,
-        'added': 0,
-        'deleted': 0,
-        'files_modified_num': 0,
-        'types': set(),
-        'components': list(),
-        'author_experience': author_experience[commit],
-        'author_experience_90_days': author_experience_90_days[commit],
-        'reviewer_experience': reviewer_experience[commit],
-=======
         "author": commit.author.decode("utf-8"),
         "desc": desc,
         "date": str(commit.date),
@@ -127,7 +103,6 @@
         "components_touched_prev_90_days": components_touched_prev_90_days[commit.node],
         "files_touched_prev": files_touched_prev[commit.node],
         "files_touched_prev_90_days": files_touched_prev_90_days[commit.node],
->>>>>>> 6d61fa6d
     }
 
     patch = HG.export(revs=[commit.node], git=True)
@@ -189,13 +164,8 @@
     return obj
 
 
-<<<<<<< HEAD
-def hg_log(hg, first_rev):
-    template = '{node}\\0{author}\\0{desc}\\0{date}\\0{bug}\\0{backedoutby}\\0{join(reviewers,",")}\\0'
-=======
 def _hg_log(revs):
     template = '{node}\\0{author}\\0{desc}\\0{date}\\0{bug}\\0{backedoutby}\\0{author|email}\\0{join(files,"|")}\\0{join(file_copies,"|")}\\0'
->>>>>>> 6d61fa6d
 
     args = hglib.util.cmdbuilder(
         b"log",
@@ -212,17 +182,6 @@
         posixtime = float(rev[3].split(b".", 1)[0])
         dt = datetime.fromtimestamp(posixtime)
 
-<<<<<<< HEAD
-        revs.append(Commit(
-            node=rev[0],
-            author=rev[1],
-            desc=rev[2],
-            date=dt,
-            bug=rev[4],
-            ever_backedout=(rev[5] != b''),
-            reviewers=tuple(rev[6].decode('utf-8').split(',')) if rev[6] != b'' else None
-        ))
-=======
         file_copies = {}
         for file_copy in rev[8].decode("utf-8").split("|"):
             if not file_copy:
@@ -246,7 +205,6 @@
                 file_copies=file_copies,
             )
         )
->>>>>>> 6d61fa6d
 
     return revs
 
@@ -328,16 +286,10 @@
     global author_experience_90_days
 
     for commit in commits:
-<<<<<<< HEAD
-        author_experience[commit] = total_commits_by_author[commit.author]
-
-        total_commits_by_author[commit.author] += 1
-=======
         author_experience[commit.node] = total_commits_by_author[commit.author]
         # We don't want to consider backed out commits when calculating author/reviewer experience.
         if not commit.backedoutby:
             total_commits_by_author[commit.author] += 1
->>>>>>> 6d61fa6d
 
         if commit.reviewers is not None:
             reviewer_experience[commit] = sum(total_reviews_by_reviewer[reviewer] for reviewer in commit.reviewers)
