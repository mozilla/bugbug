# -*- coding: utf-8 -*-
# This Source Code Form is subject to the terms of the Mozilla Public
# License, v. 2.0. If a copy of the MPL was not distributed with this file,
# You can obtain one at http://mozilla.org/MPL/2.0/.

import json
import logging
import os
from datetime import timedelta

import numpy as np
import requests
from redis import Redis

from bugbug import bugzilla, commit_features, repository, test_scheduling
from bugbug.model import Model
from bugbug.models import load_model
from bugbug_http import ALLOW_MISSING_MODELS
from bugbug_http.utils import ReadthroughTTLCache, get_hgmo_stack

logging.basicConfig(level=logging.INFO)
LOGGER = logging.getLogger()

MODELS_NAMES = [
    "defectenhancementtask",
    "component",
    "regression",
    "stepstoreproduce",
    "spambug",
    "testlabelselect",
    "testgroupselect",
]
DEFAULT_EXPIRATION_TTL = 7 * 24 * 3600  # A week


redis = Redis.from_url(os.environ.get("REDIS_URL", "redis://localhost/0"))


def load_model_for_service(model_name):
    try:
        return load_model(model_name)
    except FileNotFoundError:
        if ALLOW_MISSING_MODELS:
            LOGGER.info(
                "Missing %r model, skipping because ALLOW_MISSING_MODELS is set"
                % model_name
            )
            return None
        else:
            raise


<<<<<<< HEAD
MODEL_CACHE: ReadthroughTTLCache[str, Model] = ReadthroughTTLCache(
    timedelta(hours=2), load_model_for_service
)
MODEL_CACHE.start_ttl_thread()

=======
def get_model(model_name):
    if model_name not in MODEL_CACHE:
        LOGGER.info("Recreating the %r model in cache" % model_name)
        try:
            model = load_model(model_name)
        except FileNotFoundError:
            if ALLOW_MISSING_MODELS:
                LOGGER.info(
                    "Missing %r model, skipping because ALLOW_MISSING_MODELS is set"
                    % model_name
                )
                return None
            else:
                raise

        # Cache the model only if it was last used less than one hour ago.
        if model_name in MODEL_LAST_LOADED and MODEL_LAST_LOADED[
            model_name
        ] > datetime.now() - relativedelta(hours=1):
            MODEL_CACHE[model_name] = model
    else:
        model = MODEL_CACHE[model_name]
>>>>>>> d28de2ef

def get_model(model_name):
    return MODEL_CACHE.get(model_name)


<<<<<<< HEAD
def preload_models():
    for model_name in MODELS_TO_PRELOAD:
        MODEL_CACHE.force_store(model_name)


=======
>>>>>>> d28de2ef
def setkey(key, value, expiration=DEFAULT_EXPIRATION_TTL):
    LOGGER.debug(f"Storing data at {key}: {value}")
    redis.set(key, value)

    if expiration > 0:
        redis.expire(key, expiration)


def classify_bug(model_name, bug_ids, bugzilla_token):
    from bugbug_http.app import JobInfo

    # This should be called in a process worker so it should be safe to set
    # the token here
    bug_ids_set = set(map(int, bug_ids))
    bugzilla.set_token(bugzilla_token)
    bugs = bugzilla.get(bug_ids)

    missing_bugs = bug_ids_set.difference(bugs.keys())

    for bug_id in missing_bugs:
        job = JobInfo(classify_bug, model_name, bug_id)

        # TODO: Find a better error format
        encoded_data = json.dumps({"available": False})
        setkey(job.result_key, encoded_data)

    if not bugs:
        return "NOK"

    model = get_model(model_name)

    if not model:
        LOGGER.info("Missing model %r, aborting" % model_name)
        return "NOK"

    model_extra_data = model.get_extra_data()

    # TODO: Classify could choke on a single bug which could make the whole
    # job to fails. What should we do here?
    probs = model.classify(list(bugs.values()), True)
    indexes = probs.argmax(axis=-1)
    suggestions = model.le.inverse_transform(indexes)

    probs_list = probs.tolist()
    indexes_list = indexes.tolist()
    suggestions_list = suggestions.tolist()

    for i, bug_id in enumerate(bugs.keys()):
        data = {
            "prob": probs_list[i],
            "index": indexes_list[i],
            "class": suggestions_list[i],
            "extra_data": model_extra_data,
        }

        encoded_data = json.dumps(data)

        job = JobInfo(classify_bug, model_name, bug_id)
        setkey(job.result_key, encoded_data)

        # Save the bug last change
        setkey(job.change_time_key, bugs[bug_id]["last_change_time"], expiration=0)

    return "OK"


def schedule_tests(branch, rev):
    from bugbug_http.app import JobInfo
    from bugbug_http import REPO_DIR

    job = JobInfo(schedule_tests, branch, rev)
    LOGGER.debug(f"Processing {job}")

    # Load the full stack of patches leading to that revision
    try:
        stack = get_hgmo_stack(branch, rev)
    except requests.exceptions.RequestException:
        LOGGER.warning(f"Push not found for {branch} @ {rev}!")
        return "NOK"

    # Apply the stack on the local repository
    try:
        first_rev = repository.apply_stack(REPO_DIR, stack, branch)
    except Exception as e:
        LOGGER.warning(f"Failed to apply stack {branch} @ {rev}: {e}")
        return "NOK"

    test_selection_threshold = float(
        os.environ.get("TEST_SELECTION_CONFIDENCE_THRESHOLD", 0.5)
    )

    # Analyze patches.
    commits = repository.download_commits(
        REPO_DIR, rev_start=first_rev, save=False, use_single_process=True
    )

    commit_data = commit_features.merge_commits(commits)

    def get_runnables(granularity):
        past_failures_data = test_scheduling.get_past_failures(granularity)

        push_num = past_failures_data["push_num"]
        all_runnables = past_failures_data["all_runnables"]

        commit_tests = []
        for data in test_scheduling.generate_data(
            past_failures_data, commit_data, push_num, all_runnables, [], []
        ):
            if granularity == "label" and not data["name"].startswith("test-"):
                continue

            commit_test = commit_data.copy()
            commit_test["test_job"] = data
            commit_tests.append(commit_test)

        probs = get_model(f"test{granularity}select").classify(
            commit_tests, probabilities=True
        )
        selected_indexes = np.argwhere(probs[:, 1] > test_selection_threshold)[:, 0]
        return [commit_tests[i]["test_job"]["name"] for i in selected_indexes]

    data = {
        "tasks": get_runnables("label"),
        "groups": get_runnables("group"),
    }
    setkey(job.result_key, json.dumps(data))

    return "OK"<|MERGE_RESOLUTION|>--- conflicted
+++ resolved
@@ -31,12 +31,9 @@
     "testgroupselect",
 ]
 DEFAULT_EXPIRATION_TTL = 7 * 24 * 3600  # A week
-
-
 redis = Redis.from_url(os.environ.get("REDIS_URL", "redis://localhost/0"))
-
-
 def load_model_for_service(model_name):
+    LOGGER.info("Recreating the %r model in cache" % model_name)
     try:
         return load_model(model_name)
     except FileNotFoundError:
@@ -49,50 +46,20 @@
         else:
             raise
 
-
-<<<<<<< HEAD
 MODEL_CACHE: ReadthroughTTLCache[str, Model] = ReadthroughTTLCache(
     timedelta(hours=2), load_model_for_service
 )
 MODEL_CACHE.start_ttl_thread()
 
-=======
-def get_model(model_name):
-    if model_name not in MODEL_CACHE:
-        LOGGER.info("Recreating the %r model in cache" % model_name)
-        try:
-            model = load_model(model_name)
-        except FileNotFoundError:
-            if ALLOW_MISSING_MODELS:
-                LOGGER.info(
-                    "Missing %r model, skipping because ALLOW_MISSING_MODELS is set"
-                    % model_name
-                )
-                return None
-            else:
-                raise
 
-        # Cache the model only if it was last used less than one hour ago.
-        if model_name in MODEL_LAST_LOADED and MODEL_LAST_LOADED[
-            model_name
-        ] > datetime.now() - relativedelta(hours=1):
-            MODEL_CACHE[model_name] = model
-    else:
-        model = MODEL_CACHE[model_name]
->>>>>>> d28de2ef
 
 def get_model(model_name):
     return MODEL_CACHE.get(model_name)
 
-
-<<<<<<< HEAD
 def preload_models():
     for model_name in MODELS_TO_PRELOAD:
         MODEL_CACHE.force_store(model_name)
 
-
-=======
->>>>>>> d28de2ef
 def setkey(key, value, expiration=DEFAULT_EXPIRATION_TTL):
     LOGGER.debug(f"Storing data at {key}: {value}")
     redis.set(key, value)
