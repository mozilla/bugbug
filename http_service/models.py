--- conflicted
+++ resolved
@@ -5,15 +5,12 @@
 
 import json
 import logging
+import zstandard
 import os
 from urllib.request import urlretrieve
 
 import requests
-<<<<<<< HEAD
-import zstandard
-=======
 from redis import Redis
->>>>>>> 50575e27
 
 from bugbug import bugzilla, get_bugbug_version
 from bugbug.models import load_model as bugbug_load_model
@@ -38,13 +35,8 @@
     file_name = f"{name}model"
     file_path = os.path.join(MODELS_DIR, file_name)
 
-<<<<<<< HEAD
-    base_url = BASE_URL.format(name)
-    model_url = f"{base_url}/{file_name}.zst"
-=======
     base_model_url = BASE_URL.format(name, f"v{get_bugbug_version()}")
-    model_url = f"{base_model_url}/{file_name}.xz"
->>>>>>> 50575e27
+    model_url = f"{base_model_url}/{file_name}.zst"
     LOGGER.info(f"Checking ETAG of {model_url}")
 
     r = requests.head(model_url, allow_redirects=True)
