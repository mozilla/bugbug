# -*- coding: utf-8 -*-
# This Source Code Form is subject to the terms of the Mozilla Public
# License, v. 2.0. If a copy of the MPL was not distributed with this file,
# You can obtain one at http://mozilla.org/MPL/2.0/.

import json
import logging
import lzma
import os
import shutil
from urllib.request import urlretrieve

import requests
from redis import Redis

<<<<<<< HEAD
from bugbug import bugzilla
=======
from bugbug import get_bugbug_version
>>>>>>> 3ebccf50
from bugbug.models import load_model as bugbug_load_model

logging.basicConfig(level=logging.INFO)
LOGGER = logging.getLogger()

MODELS_NAMES = ["defectenhancementtask", "component", "regression"]
MODELS_DIR = os.path.join(os.path.dirname(__file__), "models")
<<<<<<< HEAD
BASE_URL = "https://index.taskcluster.net/v1/task/project.relman.bugbug.train_{}.latest/artifacts/public"
DEFAULT_EXPIRATION_TTL = 7 * 24 * 3600  # A week
=======
BASE_URL = "https://index.taskcluster.net/v1/task/project.relman.bugbug.train_{}.{}/artifacts/public"
>>>>>>> 3ebccf50


def load_model(model):
    # TODO: Do not crash when the asked model is not one of the trained models
    return bugbug_load_model(model, MODELS_DIR)


def retrieve_model(name):
    os.makedirs(MODELS_DIR, exist_ok=True)

    file_name = f"{name}model"
    file_path = os.path.join(MODELS_DIR, file_name)

<<<<<<< HEAD
    base_model_url = BASE_URL.format(name)
=======
    base_model_url = BASE_URL.format(name, f"v{get_bugbug_version()}")
>>>>>>> 3ebccf50
    model_url = f"{base_model_url}/{file_name}.xz"
    LOGGER.info(f"Checking ETAG of {model_url}")

    r = requests.head(model_url, allow_redirects=True)
    r.raise_for_status()
    new_etag = r.headers["ETag"]

    try:
        with open(f"{file_path}.etag", "r") as f:
            old_etag = f.read()
    except IOError:
        old_etag = None

    if old_etag != new_etag:
        LOGGER.info(f"Downloading the model from {model_url}")
        urlretrieve(model_url, f"{file_path}.xz")

        with lzma.open(f"{file_path}.xz", "rb") as input_f:
            with open(file_path, "wb") as output_f:
                shutil.copyfileobj(input_f, output_f)
                LOGGER.info(f"Written model in {file_path}")

        with open(f"{file_path}.etag", "w") as f:
            f.write(new_etag)
    else:
        LOGGER.info(f"ETAG for {model_url} is ok")

    return file_path


def classify_bug(
    model_name, bug_ids, bugzilla_token, expiration=DEFAULT_EXPIRATION_TTL
):
    # This should be called in a process worker so it should be safe to set
    # the token here
    bug_ids_set = set(map(int, bug_ids))
    bugzilla.set_token(bugzilla_token)
    bugs = bugzilla._download(bug_ids)

    redis_url = os.environ.get("REDISTOGO_URL", "redis://localhost/0")
    redis = Redis.from_url(redis_url)

    missing_bugs = bug_ids_set.difference(bugs.keys())

    for bug_id in missing_bugs:
        redis_key = f"result_{model_name}_{bug_id}"

        # TODO: Find a better error format
        encoded_data = json.dumps({"available": False})

        redis.set(redis_key, encoded_data)
        redis.expire(redis_key, expiration)

    if not bugs:
        return "NOK"

    # TODO: Cache the model in the process memory, it's quite hard as the RQ
    # worker is forking before starting
    model = load_model(model_name)

    # TODO: Classify could choke on a single bug which could make the whole
    # job to fails. What should we do here?
    probs = model.classify(list(bugs.values()), True)
    indexes = probs.argmax(axis=-1)
    suggestions = model.clf._le.inverse_transform(indexes)

    probs_list = probs.tolist()
    indexes_list = indexes.tolist()
    suggestions_list = suggestions.tolist()

    for i, bug_id in enumerate(bugs.keys()):
        data = {
            "probs": probs_list[i],
            "indexes": indexes_list[i],
            "suggestions": suggestions_list[i],
        }

        encoded_data = json.dumps(data)

        redis_key = f"result_{model_name}_{bug_id}"

        redis.set(redis_key, encoded_data)
        redis.expire(redis_key, expiration)

    return "OK"<|MERGE_RESOLUTION|>--- conflicted
+++ resolved
@@ -13,11 +13,7 @@
 import requests
 from redis import Redis
 
-<<<<<<< HEAD
-from bugbug import bugzilla
-=======
-from bugbug import get_bugbug_version
->>>>>>> 3ebccf50
+from bugbug import bugzilla, get_bugbug_version
 from bugbug.models import load_model as bugbug_load_model
 
 logging.basicConfig(level=logging.INFO)
@@ -25,12 +21,8 @@
 
 MODELS_NAMES = ["defectenhancementtask", "component", "regression"]
 MODELS_DIR = os.path.join(os.path.dirname(__file__), "models")
-<<<<<<< HEAD
 BASE_URL = "https://index.taskcluster.net/v1/task/project.relman.bugbug.train_{}.latest/artifacts/public"
 DEFAULT_EXPIRATION_TTL = 7 * 24 * 3600  # A week
-=======
-BASE_URL = "https://index.taskcluster.net/v1/task/project.relman.bugbug.train_{}.{}/artifacts/public"
->>>>>>> 3ebccf50
 
 
 def load_model(model):
@@ -44,11 +36,7 @@
     file_name = f"{name}model"
     file_path = os.path.join(MODELS_DIR, file_name)
 
-<<<<<<< HEAD
-    base_model_url = BASE_URL.format(name)
-=======
     base_model_url = BASE_URL.format(name, f"v{get_bugbug_version()}")
->>>>>>> 3ebccf50
     model_url = f"{base_model_url}/{file_name}.xz"
     LOGGER.info(f"Checking ETAG of {model_url}")
 
