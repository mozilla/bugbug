# -*- coding: utf-8 -*-
# This Source Code Form is subject to the terms of the Mozilla Public
# License, v. 2.0. If a copy of the MPL was not distributed with this file,
# You can obtain one at http://mozilla.org/MPL/2.0/.

import argparse
import csv
import os
from datetime import datetime, timedelta

import numpy as np

from bugbug import repository  # noqa
from bugbug import bugzilla, db

if __name__ == "__main__":
    parser = argparse.ArgumentParser()
<<<<<<< HEAD
    parser.add_argument('--lemmatization', help='Perform lemmatization (using spaCy)', action='store_true')
    parser.add_argument('--train', help='Perform training', action='store_true')
    parser.add_argument('--goal',
                        help='Goal of the classifier',
                        choices=['bug', 'regression', 'tracking', 'qaneeded', 'uplift', 'component', 'devdocneeded', 'defectfeaturetask'],
                        default='bug')
    parser.add_argument('--ngrams', default='1')
    parser.add_argument('--classifier', help='Type of the classifier', choices=['default', 'nn'], default='default')
    parser.add_argument('--classify', help='Perform evaluation', action='store_true')
    parser.add_argument('--generate-sheet', help='Perform evaluation on bugs from last week and generate a csv file', action='store_true')
=======
    parser.add_argument(
        "--lemmatization",
        help="Perform lemmatization (using spaCy)",
        action="store_true",
    )
    parser.add_argument("--train", help="Perform training", action="store_true")
    parser.add_argument(
        "--goal",
        help="Goal of the classifier",
        choices=[
            "bug",
            "regression",
            "tracking",
            "qaneeded",
            "uplift",
            "component",
            "devdocneeded",
            "defectenhancementtask",
            "assignee",
        ],
        default="bug",
    )
    parser.add_argument(
        "--classifier",
        help="Type of the classifier",
        choices=["default", "nn"],
        default="default",
    )
    parser.add_argument("--classify", help="Perform evaluation", action="store_true")
    parser.add_argument(
        "--generate-sheet",
        help="Perform evaluation on bugs from last week and generate a csv file",
        action="store_true",
    )
    parser.add_argument("--token", help="Bugzilla token", action="store")
>>>>>>> 31f37181
    args = parser.parse_args()

    model_file_name = "{}{}model".format(
        args.goal, "" if args.classifier == "default" else args.classifier
    )

    if args.goal == "bug":
        from bugbug.models.bug import BugModel

        model_class = BugModel
    elif args.goal == "defectenhancementtask":
        from bugbug.models.defect_enhancement_task import DefectEnhancementTaskModel

        model_class = DefectEnhancementTaskModel
    elif args.goal == "regression":
        from bugbug.models.regression import RegressionModel

        model_class = RegressionModel
    elif args.goal == "tracking":
        from bugbug.models.tracking import TrackingModel

        model_class = TrackingModel
    elif args.goal == "qaneeded":
        from bugbug.models.qaneeded import QANeededModel

        model_class = QANeededModel
    elif args.goal == "uplift":
        from bugbug.models.uplift import UpliftModel

        model_class = UpliftModel
    elif args.goal == "component":
        if args.classifier == "default":
            from bugbug.models.component import ComponentModel

            model_class = ComponentModel
        elif args.classifier == "nn":
            from bugbug.models.component_nn import ComponentNNModel

            model_class = ComponentNNModel
    elif args.goal == "devdocneeded":
        from bugbug.models.devdocneeded import DevDocNeededModel

        model_class = DevDocNeededModel
    elif args.goal == "assignee":
        from bugbug.models.assignee import AssigneeModel

        model_class = AssigneeModel

    if args.train:
        db.download()

        model = model_class(args.lemmatization, int(args.ngrams))
        model.train()
    else:
        model = model_class.load(model_file_name)

    if args.classify:
        for bug in bugzilla.get_bugs():
            print(
                f'https://bugzilla.mozilla.org/show_bug.cgi?id={ bug["id"] } - { bug["summary"]} '
            )

            if model.calculate_importance:
                probas, importances = model.classify(
                    bug, probabilities=True, importances=True
                )

                feature_names = model.get_feature_names()
                for i, (importance, index, is_positive) in enumerate(importances):
                    print(
                        f'{i + 1}. \'{feature_names[int(index)]}\' ({"+" if (is_positive) else "-"}{importance})'
                    )
            else:
                probas = model.classify(bug, probabilities=True, importances=False)

            if np.argmax(probas) == 1:
                print(f"Positive! {probas}")
            else:
                print(f"Negative! {probas}")
            input()

    if args.generate_sheet:
        assert (
            args.token is not None
        ), "A Bugzilla token should be set in order to download bugs"
        today = datetime.utcnow()
        a_week_ago = today - timedelta(7)
        bugzilla.set_token(args.token)
        bugs = bugzilla.download_bugs_between(a_week_ago, today)

        print(f"Classifying {len(bugs)} bugs...")

        rows = [["Bug", f"{args.goal}(model)", args.goal, "Title"]]

        for bug in bugs:
            p = model.classify(bug, probabilities=True)
            rows.append(
                [
                    f'https://bugzilla.mozilla.org/show_bug.cgi?id={bug["id"]}',
                    "y" if p[0][1] >= 0.7 else "n",
                    "",
                    bug["summary"],
                ]
            )

        os.makedirs("sheets", exist_ok=True)
        with open(
            os.path.join(
                "sheets",
                f'{args.goal}-{datetime.utcnow().strftime("%Y-%m-%d")}-labels.csv',
            ),
            "w",
        ) as f:
            writer = csv.writer(f)
            writer.writerows(rows)<|MERGE_RESOLUTION|>--- conflicted
+++ resolved
@@ -15,18 +15,6 @@
 
 if __name__ == "__main__":
     parser = argparse.ArgumentParser()
-<<<<<<< HEAD
-    parser.add_argument('--lemmatization', help='Perform lemmatization (using spaCy)', action='store_true')
-    parser.add_argument('--train', help='Perform training', action='store_true')
-    parser.add_argument('--goal',
-                        help='Goal of the classifier',
-                        choices=['bug', 'regression', 'tracking', 'qaneeded', 'uplift', 'component', 'devdocneeded', 'defectfeaturetask'],
-                        default='bug')
-    parser.add_argument('--ngrams', default='1')
-    parser.add_argument('--classifier', help='Type of the classifier', choices=['default', 'nn'], default='default')
-    parser.add_argument('--classify', help='Perform evaluation', action='store_true')
-    parser.add_argument('--generate-sheet', help='Perform evaluation on bugs from last week and generate a csv file', action='store_true')
-=======
     parser.add_argument(
         "--lemmatization",
         help="Perform lemmatization (using spaCy)",
@@ -62,7 +50,6 @@
         action="store_true",
     )
     parser.add_argument("--token", help="Bugzilla token", action="store")
->>>>>>> 31f37181
     args = parser.parse_args()
 
     model_file_name = "{}{}model".format(
