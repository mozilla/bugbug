# -*- coding: utf-8 -*-
# This Source Code Form is subject to the terms of the Mozilla Public
# License, v. 2.0. If a copy of the MPL was not distributed with this file,
# You can obtain one at http://mozilla.org/MPL/2.0/.

import argparse
import csv
import os
from datetime import datetime, timedelta

import numpy as np

from bugbug import repository  # noqa
from bugbug import bugzilla, db
from bugbug.models import MODELS, get_model_class

if __name__ == "__main__":
    parser = argparse.ArgumentParser()
    parser.add_argument(
        "--lemmatization",
        help="Perform lemmatization (using spaCy)",
        action="store_true",
    )
    parser.add_argument("--train", help="Perform training", action="store_true")
    parser.add_argument(
<<<<<<< HEAD
        "--goal",
        help="Goal of the classifier",
        choices=[
            # bug classifiers
            "defect",
            "regression",
            "tracking",
            "qaneeded",
            "uplift",
            "component",
            "devdocneeded",
            "defectenhancementtask",
            "assignee",
            "bugtype",
            "stepstoreproduce",
            "regressionrange",
            "duplicate",
            # commit classifiers
            "backout",
        ],
        default="defect",
=======
        "--goal", help="Goal of the classifier", choices=MODELS.keys(), default="defect"
>>>>>>> f0547925
    )
    parser.add_argument(
        "--classifier",
        help="Type of the classifier",
        choices=["default", "nn"],
        default="default",
    )
    parser.add_argument("--classify", help="Perform evaluation", action="store_true")
    parser.add_argument(
        "--generate-sheet",
        help="Perform evaluation on bugs from last week and generate a csv file",
        action="store_true",
    )
    parser.add_argument("--token", help="Bugzilla token", action="store")
    parser.add_argument(
        "--historical", help="Analyze historical bugs", action="store_true"
    )
    args = parser.parse_args()

    model_file_name = "{}{}model".format(
        args.goal, "" if args.classifier == "default" else args.classifier
    )

    model_class_name = args.goal

    if args.goal == "component":
        if args.classifier == "default":
            model_class_name = "component"
        elif args.classifier == "nn":
            model_class_name = "component_nn"
        else:
            raise ValueError(f"Unknown value {args.classifier}")

    model_class = get_model_class(model_class_name)

    if args.train:
        db.download()

        if args.historical:
            model = model_class(args.lemmatization, args.historical)
        else:
            model = model_class(args.lemmatization)
        model.train()
    else:
        model = model_class.load(model_file_name)

    if args.classify:
        for bug in bugzilla.get_bugs():
            print(
                f'https://bugzilla.mozilla.org/show_bug.cgi?id={ bug["id"] } - { bug["summary"]} '
            )

            if model.calculate_importance:
                probas, importances = model.classify(
                    bug, probabilities=True, importances=True
                )

                feature_names = model.get_feature_names()
                for i, (importance, index, is_positive) in enumerate(importances):
                    print(
                        f'{i + 1}. \'{feature_names[int(index)]}\' ({"+" if (is_positive) else "-"}{importance})'
                    )
            else:
                probas = model.classify(bug, probabilities=True, importances=False)

            if np.argmax(probas) == 1:
                print(f"Positive! {probas}")
            else:
                print(f"Negative! {probas}")
            input()

    if args.generate_sheet:
        assert (
            args.token is not None
        ), "A Bugzilla token should be set in order to download bugs"
        today = datetime.utcnow()
        a_week_ago = today - timedelta(7)
        bugzilla.set_token(args.token)
        bugs = bugzilla.download_bugs_between(a_week_ago, today)

        print(f"Classifying {len(bugs)} bugs...")

        rows = [["Bug", f"{args.goal}(model)", args.goal, "Title"]]

        for bug in bugs:
            p = model.classify(bug, probabilities=True)
            rows.append(
                [
                    f'https://bugzilla.mozilla.org/show_bug.cgi?id={bug["id"]}',
                    "y" if p[0][1] >= 0.7 else "n",
                    "",
                    bug["summary"],
                ]
            )

        os.makedirs("sheets", exist_ok=True)
        with open(
            os.path.join(
                "sheets",
                f'{args.goal}-{datetime.utcnow().strftime("%Y-%m-%d")}-labels.csv',
            ),
            "w",
        ) as f:
            writer = csv.writer(f)
            writer.writerows(rows)<|MERGE_RESOLUTION|>--- conflicted
+++ resolved
@@ -23,31 +23,7 @@
     )
     parser.add_argument("--train", help="Perform training", action="store_true")
     parser.add_argument(
-<<<<<<< HEAD
-        "--goal",
-        help="Goal of the classifier",
-        choices=[
-            # bug classifiers
-            "defect",
-            "regression",
-            "tracking",
-            "qaneeded",
-            "uplift",
-            "component",
-            "devdocneeded",
-            "defectenhancementtask",
-            "assignee",
-            "bugtype",
-            "stepstoreproduce",
-            "regressionrange",
-            "duplicate",
-            # commit classifiers
-            "backout",
-        ],
-        default="defect",
-=======
         "--goal", help="Goal of the classifier", choices=MODELS.keys(), default="defect"
->>>>>>> f0547925
     )
     parser.add_argument(
         "--classifier",
