--- conflicted
+++ resolved
@@ -25,15 +25,6 @@
         assert bug_features.cleanup_fileref(orig_text) == cleaned_text
 
 
-<<<<<<< HEAD
-def test_cleanup_comments():
-    tests = [
-        ('Some text > This is the comment \nend of line', 'Some text  end of line'),
-        ('Multiline comments > This is the first line\n>This is the second line\nEnd of comments', 'Multiline comments   End of comments')
-    ]
-    for orig_text, cleaned_text in tests:
-        assert bug_features.cleanup_comments(orig_text) == cleaned_text
-=======
 def test_cleanup_synonyms():
     tests = [
         ('I was in safemode, but the problem occurred in safe mode too', 'I was in safemode, but the problem occurred in safemode too'),
@@ -43,5 +34,4 @@
         ('found via address sanitizer or asan', 'found via asan or asan'),
     ]
     for orig_text, cleaned_text in tests:
-        assert bug_features.cleanup_synonyms(orig_text) == cleaned_text
->>>>>>> 37ceb892
+        assert bug_features.cleanup_synonyms(orig_text) == cleaned_text