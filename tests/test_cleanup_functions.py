# -*- coding: utf-8 -*-
# This Source Code Form is subject to the terms of the Mozilla Public
# License, v. 2.0. If a copy of the MPL was not distributed with this file,
# You can obtain one at http://mozilla.org/MPL/2.0/.

from bugbug import bug_features


def test_cleanup_url():
    tests = [
        ('This code lies in https://github.com/marco-c/bugbug', 'This code lies in __URL__'),
        ('Another url can be https://hg.mozilla.org/camino/ or https://google.com', 'Another url can be __CODE_REFERENCE_URL__ or __URL__'),
        ('Third example is https://searchfox.org and http://hg.mozilla.org', 'Third example is __CODE_REFERENCE_URL__ and __CODE_REFERENCE_URL__'),
        ('More generic links can be https://github.com/marco-c/bugbug , https://hg.mozilla.org/try/ and https://searchfox.org', 'More generic links can be __URL__ , __CODE_REFERENCE_URL__ and __CODE_REFERENCE_URL__')
    ]
    for orig_text, cleaned_text in tests:
        assert bug_features.cleanup_url(orig_text) == cleaned_text


def test_cleanup_fileref():
    tests = [
        ('Some random filenames are file1.py , file2.cpp and file3.json', 'Some random filenames are __FILE_REFERENCE__ , __FILE_REFERENCE__ and __FILE_REFERENCE__'),
    ]
    for orig_text, cleaned_text in tests:
        assert bug_features.cleanup_fileref(orig_text) == cleaned_text


<<<<<<< HEAD
def test_cleanup_responses():
    tests = [
        ('A response can be of the form>This is the comment\n', 'A response can be of the form '),
        ('Multiline responces can be>This is line 1\n>This is line2\n end of response', 'Multiline responces can be   end of response'),
        ('Code snippet example is > + import bugbug\n', 'Code snippet example is  ')
    ]
    for orig_text, cleaned_text in tests:
        assert bug_features.cleanup_responses(orig_text) == cleaned_text
=======
def test_cleanup_hex():
    tests = [
        ('0 scdetour.dll scdetour.dll@0x2dd77', '0 scdetour.dll scdetour.dll@__HEX_NUMBER__'),
        ('Some examples of hex numbers are 0x227c2 or 0x3fA2', 'Some examples of hex numbers are __HEX_NUMBER__ or __HEX_NUMBER__')
    ]
    for orig_text, cleaned_text in tests:
        assert bug_features.cleanup_hex(orig_text) == cleaned_text


def test_cleanup_dll():
    tests = [
        ('Crashing thread: 0 scdetour.dll scdetour.dll@0x2dd77', 'Crashing thread: 0 __DLL_NAME__ __DLL_NAME__@0x2dd77'),
    ]
    for orig_text, cleaned_text in tests:
        assert bug_features.cleanup_dll(orig_text) == cleaned_text
>>>>>>> 17a648f6


def test_cleanup_synonyms():
    tests = [
        ('I was in safemode, but the problem occurred in safe mode too', 'I was in safemode, but the problem occurred in safemode too'),
        ('SAFE MODE or SAFEMODE?', 'safemode or safemode?'),
        ('are there str? steps to reproduce? repro steps?', 'are there str? str? str?'),
        ('this is a use-after-free, also called uaf, also called use after free', 'this is a uaf, also called uaf, also called uaf'),
        ('found via address sanitizer or asan', 'found via asan or asan'),
    ]
    for orig_text, cleaned_text in tests:
        assert bug_features.cleanup_synonyms(orig_text) == cleaned_text<|MERGE_RESOLUTION|>--- conflicted
+++ resolved
@@ -25,7 +25,6 @@
         assert bug_features.cleanup_fileref(orig_text) == cleaned_text
 
 
-<<<<<<< HEAD
 def test_cleanup_responses():
     tests = [
         ('A response can be of the form>This is the comment\n', 'A response can be of the form '),
@@ -34,7 +33,8 @@
     ]
     for orig_text, cleaned_text in tests:
         assert bug_features.cleanup_responses(orig_text) == cleaned_text
-=======
+
+
 def test_cleanup_hex():
     tests = [
         ('0 scdetour.dll scdetour.dll@0x2dd77', '0 scdetour.dll scdetour.dll@__HEX_NUMBER__'),
@@ -50,7 +50,6 @@
     ]
     for orig_text, cleaned_text in tests:
         assert bug_features.cleanup_dll(orig_text) == cleaned_text
->>>>>>> 17a648f6
 
 
 def test_cleanup_synonyms():
