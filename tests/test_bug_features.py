--- conflicted
+++ resolved
@@ -7,13 +7,10 @@
 import os
 
 from bugbug.bug_features import blocked_bugs_number
-<<<<<<< HEAD
 from bugbug.bug_features import bug_reporter
-=======
 from bugbug.bug_features import bug_has_cve_in_alias
 from bugbug.bug_features import comment_count
 from bugbug.bug_features import comment_length
->>>>>>> e34ada50
 from bugbug.bug_features import component
 from bugbug.bug_features import has_crash_signature
 from bugbug.bug_features import has_github_url
@@ -111,10 +108,10 @@
     read('blocked_bugs_number.json', blocked_bugs_number, [2, 0])
 
 
-<<<<<<< HEAD
 def test_bug_reporter():
     read('bug_reporter.json', bug_reporter, ['bill.mccloskey@gmail.com', 'rhelmer@mozilla.com', 'intermittent-bug-filer@mozilla.bugs'])
-=======
+
+    
 def test_bug_has_cve_in_alias():
     read('bug_has_cve_in_alias.json', bug_has_cve_in_alias, [True, False])
 
@@ -125,4 +122,4 @@
 
 def test_comment_length():
     read('comment_length.json', comment_length, [566, 5291])
->>>>>>> e34ada50
+
