--- conflicted
+++ resolved
@@ -107,14 +107,13 @@
     read('blocked_bugs_number.json', blocked_bugs_number, [2, 0])
 
 
-<<<<<<< HEAD
 def test_bug_has_cve_in_alias():
     read('bug_has_cve_in_alias.json', bug_has_cve_in_alias, [True, False])
-=======
+
+    
 def test_comment_count():
     read('comment_count.json', comment_count, [4, 28])
 
 
 def test_comment_length():
     read('comment_length.json', comment_length, [566, 5291])
->>>>>>> 5da534ec
