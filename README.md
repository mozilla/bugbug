# bugbug

[![Task Status](https://github.taskcluster.net/v1/repository/mozilla/bugbug/master/badge.svg)](https://github.taskcluster.net/v1/repository/mozilla/bugbug/master/badge.svg)

Bugbug aims at leveraging machine learning techniques to help with bug and quality management, and other software engineering tasks.

More information on the Mozilla hacks blog:
https://hacks.mozilla.org/2019/04/teaching-machines-to-triage-firefox-bugs/

## Classifiers
- **assignee** - The aim of this classifier is to suggest an appropriate assignee for a bug.

- **backout** - The aim of this classifier is to detect patches that might be more likely to be backed-out (because of build or test failures). It could be used for test prioritization/scheduling purposes.

- **bugtype** - The aim of this classifier is to classify bugs according to their type.

- **component** - The aim of this classifier is to assign product/component to (untriaged) bugs.

- **defect vs enhancement vs task** - Extension of the **defect** classifier to detect differences also between feature requests and development tasks.

- **defect** - Bugs on Bugzilla aren't always bugs. Sometimes they are feature requests, refactorings, and so on. The aim of this classifier is to distinguish between bugs that are actually bugs and bugs that aren't. The dataset currently contains 2110 bugs, the accuracy of the current classifier is ~93% (precision ~95%, recall ~94%).

- **devdocneeded** - The aim of this classifier is to detect bugs which should be documented for developers.

- **duplicate** - The aim of this classifier is to detect duplicate bugs.

- **qaneeded** - The aim of this classifier is to detect bugs that would need QA verification.

- **regression vs non-regression** - Bugzilla has a `regression` keyword to identify bugs that are regressions. Unfortunately it isn't used consistently. The aim of this classifier is to detect bugs that are regressions.

- **regressionrange** - The aim of this classifier is to detect regression bugs that have a regression range vs those that don't.

- **regressor** - The aim of this classifier is to detect patches which are more likely to cause regressions. It could be used to make riskier patches undergo more scrutiny.

- **stepstoreproduce** - The aim of this classifier is to detect bugs that have steps to reproduce vs those that don't.

- **tracking** - The aim of this classifier is to detect bugs to track.

- **uplift** - The aim of this classifier is to detect bugs for which uplift should be approved and bugs for which uplift should not be approved.


## Setup

Run `pip install -r requirements.txt` and `pip install -r test-requirements.txt`

<<<<<<< HEAD
If you update the bugs database, run `zstd data/bugs.json`.
If you update the commits database, run `zstd data/commits.json`.
=======
### Auto-formatting

This project is using [pre-commit](https://pre-commit.com/). Please run `pre-commit install` to install the git pre-commit hooks on your clone.

Every time you will try to commit, pre-commit will run checks on your files to make sure they follow our style standards and they aren't affected by some simple issues. If the checks fail, pre-commit won't let you commit.
>>>>>>> 50575e27


## Usage

Run the `run.py` script to perform training / classification. The first time `run.py` is executed, the `--train` argument should be used to automatically download databases containing bugs and commits data.

### Running the repository mining script

1. Clone https://hg.mozilla.org/mozilla-central/.
2. Run `./mach vcs-setup` in the directory where you have cloned mozilla-central.
3. Enable the pushlog, hgmo and mozext extensions. For example, if you are on Linux, add the following to the extensions section of the `~/.hgrc` file:
    ```
    pushlog = ~/.mozbuild/version-control-tools/hgext/pushlog
    hgmo = ~/.mozbuild/version-control-tools/hgext/hgmo
    mozext = ~/.mozbuild/version-control-tools/hgext/mozext
    firefoxtree = ~/.mozbuild/version-control-tools/hgext/firefoxtree
    ```
3. Run the `repository.py` script, with the only argument being the path to the mozilla-central repository.

Note: the script will take a long time to run (on my laptop more than 7 hours). If you want to test a simple change and you don't intend to actually mine the data, you can modify the repository.py script to limit the number of analyzed commits. Simply add `limit=1024` to the call to the `log` command.


## Structure of the project
- `bugbug/labels` contains manually collected labels;
- `bugbug/db.py` is an implementation of a really simple JSON database;
- `bugbug/bugzilla.py` contains the functions to retrieve bugs from the Bugzilla tracking system;
- `bugbug/repository.py` contains the functions to mine data from the mozilla-central (Firefox) repository;
- `bugbug/bug_features.py` contains functions to extract features from bug/commit data;
- `bugbug/model.py` contains the base class that all models derive from;
- `bugbug/models` contains implementations of specific models;
- `bugbug/nn.py` contains utility functions to include Keras models into a scikit-learn pipeline;
- `bugbug/utils.py` contains misc utility functions;
- `bugbug/nlp` contains utility functions for NLP;
- `bugbug/labels.py` contains utility functions for handling labels;
- `bugbug/bug_snapshot.py` contains a module to play back the history of a bug.<|MERGE_RESOLUTION|>--- conflicted
+++ resolved
@@ -43,16 +43,14 @@
 
 Run `pip install -r requirements.txt` and `pip install -r test-requirements.txt`
 
-<<<<<<< HEAD
 If you update the bugs database, run `zstd data/bugs.json`.
 If you update the commits database, run `zstd data/commits.json`.
-=======
+
 ### Auto-formatting
 
 This project is using [pre-commit](https://pre-commit.com/). Please run `pre-commit install` to install the git pre-commit hooks on your clone.
 
 Every time you will try to commit, pre-commit will run checks on your files to make sure they follow our style standards and they aren't affected by some simple issues. If the checks fail, pre-commit won't let you commit.
->>>>>>> 50575e27
 
 
 ## Usage
