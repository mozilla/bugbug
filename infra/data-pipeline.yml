--- conflicted
+++ resolved
@@ -1237,11 +1237,45 @@
         owner: release-mgmt-analysis@mozilla.com
         source: ${repository}/raw/master/data-pipeline.yml
 
-<<<<<<< HEAD
+    - ID: train-performancebug
+      created: { $fromNow: "" }
+      deadline: { $fromNow: "3 days" }
+      expires: { $fromNow: "1 year" }
+      provisionerId: proj-bugbug
+      workerType: compute-smaller
+      dependencies:
+        - bugs-retrieval
+      payload:
+        maxRunTime: 25200
+        image: mozilla/bugbug-base:${version}
+        command:
+          - bugbug-train
+          - performancebug
+
+        artifacts:
+          public/performancebugmodel.tar.zst:
+            expires: { $fromNow: "1 month" }
+            path: /performancebugmodel.tar.zst
+            type: file
+          public/metrics.json:
+            expires: { $fromNow: "1 year" }
+            path: /metrics.json
+            type: file
+
+      routes:
+        - notify.email.release-mgmt-analysis@mozilla.com.on-failed
+        - notify.irc-channel.#bugbug.on-failed
+        - index.project.bugbug.train_performancebug.${version}
+        - index.project.bugbug.train_performancebug.per_version.${version}.${year}.${month}.${day}.${hour}.${minute}.${second}
+        - index.project.bugbug.train_performancebug.per_date.${year}.${month}.${day}.${hour}.${minute}.${second}.${version}
+        - index.project.bugbug.train_performancebug.latest
+      metadata:
+        name: bugbug train performancebug model
+        description: bugbug train performancebug model
+        owner: release-mgmt-analysis@mozilla.com
+        source: ${repository}/raw/master/data-pipeline.yml
+
     - ID: train-worksforme
-=======
-    - ID: train-performancebug
->>>>>>> ed51b9be
       created: { $fromNow: "" }
       deadline: { $fromNow: "3 days" }
       expires: { $fromNow: "1 year" }
@@ -1254,21 +1288,12 @@
         image: mozilla/bugbug-base:${version}
         command:
           - bugbug-train
-<<<<<<< HEAD
           - worksforme
 
         artifacts:
           public/worksformemodel.tar.zst:
             expires: { $fromNow: "1 month" }
             path: /worksformemodel.tar.zst
-=======
-          - performancebug
-
-        artifacts:
-          public/performancebugmodel.tar.zst:
-            expires: { $fromNow: "1 month" }
-            path: /performancebugmodel.tar.zst
->>>>>>> ed51b9be
             type: file
           public/metrics.json:
             expires: { $fromNow: "1 year" }
@@ -1278,7 +1303,6 @@
       routes:
         - notify.email.release-mgmt-analysis@mozilla.com.on-failed
         - notify.irc-channel.#bugbug.on-failed
-<<<<<<< HEAD
         - index.project.bugbug.train_worksforme.${version}
         - index.project.bugbug.train_worksforme.per_version.${version}.${year}.${month}.${day}.${hour}.${minute}.${second}
         - index.project.bugbug.train_worksforme.per_date.${year}.${month}.${day}.${hour}.${minute}.${second}.${version}
@@ -1286,15 +1310,6 @@
       metadata:
         name: bugbug train worksforme model
         description: bugbug train worksforme model
-=======
-        - index.project.bugbug.train_performancebug.${version}
-        - index.project.bugbug.train_performancebug.per_version.${version}.${year}.${month}.${day}.${hour}.${minute}.${second}
-        - index.project.bugbug.train_performancebug.per_date.${year}.${month}.${day}.${hour}.${minute}.${second}.${version}
-        - index.project.bugbug.train_performancebug.latest
-      metadata:
-        name: bugbug train performancebug model
-        description: bugbug train performancebug model
->>>>>>> ed51b9be
         owner: release-mgmt-analysis@mozilla.com
         source: ${repository}/raw/master/data-pipeline.yml
 
@@ -1314,12 +1329,9 @@
         - train-test-group-select
         - train-test-failure
         - train-needsdiagnosis
-<<<<<<< HEAD
-        - train-worksforme
-=======
         - train-accessibility
         - train-performancebug
->>>>>>> ed51b9be
+        - train-worksforme
       payload:
         maxRunTime: 3600
         image: mozilla/bugbug-base:${version}
@@ -1355,12 +1367,9 @@
         - train-test-label-select
         - train-test-group-select
         - train-needsdiagnosis
-<<<<<<< HEAD
-        - train-worksforme
-=======
         - train-accessibility
         - train-performancebug
->>>>>>> ed51b9be
+        - train-worksforme
       payload:
         capabilities:
           privileged: true
