version: 1
tasks:
<<<<<<< HEAD
  - ID: commit-retrieval
    created: {$fromNow: ''}
    deadline: {$fromNow: '72 hours'}
    expires: {$fromNow: '1 month'}
    provisionerId: aws-provisioner-v1
    workerType: releng-svc-compute
    payload:
      maxRunTime: 86400
      image: mozilla/bugbug-commit-retrieval:${version}

      artifacts:
        public/commits.json.zst:
          path: /data/commits.json.zst
          type: file
        public/commits.json.version:
          path: /data/commits.json.version
          type: file
        public/commit_experiences.pickle.zst:
          path: /data/commit_experiences.pickle.zst
          type: file
      cache:
        bugbug-mercurial-repository: /cache
    scopes:
      - "docker-worker:cache:bugbug-mercurial-repository"
    routes:
      - notify.email.release-mgmt-analysis@mozilla.com.on-failed"
      - notify.irc-channel.#bugbug.on-failed
      - index.project.relman.bugbug.data_commits.${version}
      - index.project.relman.bugbug.data_commits.latest
    metadata:
      name: bugbug commit retrieval
      description: bugbug commit retrieval
      owner: release-mgmt-analysis@mozilla.com
      source: https://github.com/mozilla/bugbug/raw/master/data-pipeline.yml

  - ID: bugs-retrieval
    created: {$fromNow: ''}
    deadline: {$fromNow: '72 hours'}
    expires: {$fromNow: '1 month'}
    provisionerId: aws-provisioner-v1
    workerType: releng-svc
    payload:
      env:
        TC_SECRET_ID: project/relman/bugbug/production
      maxRunTime: 86400
      image: mozilla/bugbug-bugs-retrieval:${version}

      artifacts:
        public/bugs.json.zst:
          path: /data/bugs.json.zst
          type: file
        public/bugs.json.version:
          path: /data/bugs.json.version
          type: file

      features:
        taskclusterProxy:
          true
    scopes:
      - "secrets:get:project/relman/bugbug/production"
    routes:
      - notify.email.release-mgmt-analysis@mozilla.com.on-failed"
      - notify.irc-channel.#bugbug.on-failed
      - index.project.relman.bugbug.data_bugs.${version}
      - index.project.relman.bugbug.data_bugs.latest
    metadata:
      name: bugbug bugs retrieval
      description: bugbug bugs retrieval
      owner: release-mgmt-analysis@mozilla.com
      source: https://github.com/mozilla/bugbug/raw/master/data-pipeline.yml

  - ID: rollback-test-task
    created: {$fromNow: ''}
    deadline: {$fromNow: '73 hours'}
    expires: {$fromNow: '1 month'}
    provisionerId: aws-provisioner-v1
    workerType: releng-svc
    dependencies:
      - bugs-retrieval
    payload:
      maxRunTime: 3600
      image: mozilla/bugbug-base:${version}
      command:
        - "/bin/bash"
        - "-lcx"
        - "python -c 'from bugbug import bugzilla, db; db.download(bugzilla.BUGS_DB)' &&
           python -m bugbug.bug_snapshot --verbose"
    routes:
      - notify.email.release-mgmt-analysis@mozilla.com.on-failed"
      - notify.irc-channel.#bugbug.on-failed
    metadata:
      name: bugbug rollback test
      description: bugbug rollback test
      owner: release-mgmt-analysis@mozilla.com
      source: https://github.com/mozilla/bugbug/raw/master/data-pipeline.yml

  - ID: train-backout
    created: {$fromNow: ''}
    deadline: {$fromNow: '118 hours'}
    expires: {$fromNow: '1 month'}
    provisionerId: aws-provisioner-v1
    workerType: releng-svc-compute
    dependencies:
      - commit-retrieval
    payload:
      maxRunTime: 25200
      image: mozilla/bugbug-train-backout:${version}

      artifacts:
        public/backoutmodel.zst:
          path: /backoutmodel.zst
          type: file

    routes:
      - notify.email.release-mgmt-analysis@mozilla.com.on-failed"
      - notify.irc-channel.#bugbug.on-failed
      - index.project.relman.bugbug.train_backout.${version}
      - index.project.relman.bugbug.train_backout.latest
    metadata:
      name: bugbug train backout model
      description: bugbug train backout model
      owner: release-mgmt-analysis@mozilla.com
      source: https://github.com/mozilla/bugbug/raw/master/data-pipeline.yml

  - ID: train-component
    created: {$fromNow: ''}
    deadline: {$fromNow: '118 hours'}
    expires: {$fromNow: '1 month'}
    provisionerId: aws-provisioner-v1
    workerType: releng-svc-compute
    dependencies:
      - bugs-retrieval
    payload:
      maxRunTime: 25200
      image: mozilla/bugbug-train-component:${version}

      artifacts:
        public/componentmodel.zst:
          path: /componentmodel.zst
          type: file

    routes:
      - notify.email.release-mgmt-analysis@mozilla.com.on-failed"
      - notify.irc-channel.#bugbug.on-failed
      - index.project.relman.bugbug.train_component.${version}
      - index.project.relman.bugbug.train_component.latest
    metadata:
      name: bugbug train component model
      description: bugbug train component model
      owner: release-mgmt-analysis@mozilla.com
      source: https://github.com/mozilla/bugbug/raw/master/data-pipeline.yml

  - ID: train-defectenhancementtask
    created: {$fromNow: ''}
    deadline: {$fromNow: '118 hours'}
    expires: {$fromNow: '1 month'}
    provisionerId: aws-provisioner-v1
    workerType: releng-svc-compute
    dependencies:
      - bugs-retrieval
    payload:
      maxRunTime: 25200
      image: mozilla/bugbug-train-defectenhancementtask:${version}

      artifacts:
        public/defectenhancementtaskmodel.zst:
          path: /defectenhancementtaskmodel.zst
          type: file

    routes:
      - notify.email.release-mgmt-analysis@mozilla.com.on-failed"
      - notify.irc-channel.#bugbug.on-failed
      - index.project.relman.bugbug.train_defectenhancementtask.${version}
      - index.project.relman.bugbug.train_defectenhancementtask.latest
    metadata:
      name: bugbug train defect/enhancement/task model
      description: bugbug train defect/enhancement/task model
      owner: release-mgmt-analysis@mozilla.com
      source: https://github.com/mozilla/bugbug/raw/master/data-pipeline.yml

  - ID: train-regression
    created: {$fromNow: ''}
    deadline: {$fromNow: '118 hours'}
    expires: {$fromNow: '1 month'}
    provisionerId: aws-provisioner-v1
    workerType: releng-svc-compute
    dependencies:
      - bugs-retrieval
    payload:
      maxRunTime: 25200
      image: mozilla/bugbug-train-regression:${version}

      artifacts:
        public/regressionmodel.zst:
          path: /regressionmodel.zst
          type: file

    routes:
      - notify.email.release-mgmt-analysis@mozilla.com.on-failed"
      - notify.irc-channel.#bugbug.on-failed
      - index.project.relman.bugbug.train_regression.${version}
      - index.project.relman.bugbug.train_regression.latest
    metadata:
      name: bugbug train regression model
      description: bugbug train regression model
      owner: release-mgmt-analysis@mozilla.com
      source: https://github.com/mozilla/bugbug/raw/master/data-pipeline.yml

  - ID: train-regressor
    created: {$fromNow: ''}
    deadline: {$fromNow: '118 hours'}
    expires: {$fromNow: '1 month'}
    provisionerId: aws-provisioner-v1
    workerType: releng-svc-compute
    dependencies:
      - commit-retrieval
    payload:
      maxRunTime: 25200
      image: mozilla/bugbug-train-regressor:${version}

      artifacts:
        public/regressormodel.zst:
          path: /regressormodel.zst
          type: file

    routes:
      - notify.email.release-mgmt-analysis@mozilla.com.on-failed"
      - notify.irc-channel.#bugbug.on-failed
      - index.project.relman.bugbug.train_regressor.${version}
      - index.project.relman.bugbug.train_regressor.latest
    metadata:
      name: bugbug train regressor model
      description: bugbug train regressor model
      owner: release-mgmt-analysis@mozilla.com
      source: https://github.com/mozilla/bugbug/raw/master/data-pipeline.yml

  - ID: train-tracking
    created: {$fromNow: ''}
    deadline: {$fromNow: '118 hours'}
    expires: {$fromNow: '1 month'}
    provisionerId: aws-provisioner-v1
    workerType: releng-svc-compute
    dependencies:
      - bugs-retrieval
    payload:
      maxRunTime: 25200
      image: mozilla/bugbug-train-tracking:${version}

      artifacts:
        public/trackingmodel.zst:
          path: /trackingmodel.zst
          type: file

    routes:
      - notify.email.release-mgmt-analysis@mozilla.com.on-failed"
      - notify.irc-channel.#bugbug.on-failed
      - index.project.relman.bugbug.train_tracking.${version}
      - index.project.relman.bugbug.train_tracking.latest
    metadata:
      name: bugbug train tracking model
      description: bugbug train tracking model
      owner: release-mgmt-analysis@mozilla.com
      source: https://github.com/mozilla/bugbug/raw/master/data-pipeline.yml

  - ID: train-regressionrange
    created: {$fromNow: ''}
    deadline: {$fromNow: '118 hours'}
    expires: {$fromNow: '1 month'}
    provisionerId: aws-provisioner-v1
    workerType: releng-svc-compute
    dependencies:
      - bugs-retrieval
    payload:
      maxRunTime: 25200
      image: mozilla/bugbug-train-regressionrange:${version}

      artifacts:
        public/regressionrangemodel.zst:
          path: /regressionrangemodel.zst
          type: file

    routes:
      - notify.email.release-mgmt-analysis@mozilla.com.on-failed"
      - notify.irc-channel.#bugbug.on-failed
      - index.project.relman.bugbug.train_regressionrange.${version}
      - index.project.relman.bugbug.train_regressionrange.latest
    metadata:
      name: bugbug train regressionrange model
      description: bugbug train regressionrange model
      owner: release-mgmt-analysis@mozilla.com
      source: https://github.com/mozilla/bugbug/raw/master/data-pipeline.yml

  - ID: train-stepstoreproduce
    created: {$fromNow: ''}
    deadline: {$fromNow: '118 hours'}
    expires: {$fromNow: '1 month'}
    provisionerId: aws-provisioner-v1
    workerType: releng-svc-compute
    dependencies:
      - bugs-retrieval
    payload:
      maxRunTime: 25200
      image: mozilla/bugbug-train-stepstoreproduce:${version}

      artifacts:
        public/stepstoreproducemodel.zst:
          path: /stepstoreproducemodel.zst
          type: file

    routes:
      - notify.email.release-mgmt-analysis@mozilla.com.on-failed"
      - notify.irc-channel.#bugbug.on-failed
      - index.project.relman.bugbug.train_stepstoreproduce.${version}
      - index.project.relman.bugbug.train_stepstoreproduce.latest
    metadata:
      name: bugbug train stepstoreproduce model
      description: bugbug train stepstoreproduce model
      owner: release-mgmt-analysis@mozilla.com
      source: https://github.com/mozilla/bugbug/raw/master/data-pipeline.yml

  - ID: train-duplicate
    created: {$fromNow: ''}
    deadline: {$fromNow: '118 hours'}
    expires: {$fromNow: '1 month'}
    provisionerId: aws-provisioner-v1
    workerType: releng-svc-compute
    dependencies:
      - bugs-retrieval
    payload:
      maxRunTime: 25200
      image: mozilla/bugbug-train-duplicate:${version}

      artifacts:
        public/duplicatemodel.zst:
          path: /duplicatemodel.zst
          type: file

    routes:
      - notify.email.release-mgmt-analysis@mozilla.com.on-failed"
      - notify.irc-channel.#bugbug.on-failed
      - index.project.relman.bugbug.train_duplicate.${version}
      - index.project.relman.bugbug.train_duplicate.latest
    metadata:
      name: bugbug train duplicate model
      description: bugbug train duplicate model
      owner: release-mgmt-analysis@mozilla.com
      source: https://github.com/mozilla/bugbug/raw/master/data-pipeline.yml

  - ID: docker-build
    created: {$fromNow: ''}
    deadline: {$fromNow: '119 hours'}
    expires: {$fromNow: '1 month'}
    provisionerId: aws-provisioner-v1
    workerType: releng-svc
    dependencies:
      - rollback-test-task
      - train-tracking
      - train-regression
      - train-defectenhancementtask
      - train-component
    payload:
      capabilities:
        privileged: true
      maxRunTime: 3600
      image: mozilla/taskboot:0.1.7
      command:
        - "/bin/sh"
        - "-lcxe"
        - "git clone --quiet https://github.com/mozilla/bugbug /code &&
           cd /code &&
           git checkout master &&
           taskboot --cache /cache --target /code build-compose --registry=registry.hub.docker.com --write /images --service bugbug-http-service --tag ${version} --tag latest --build-arg BUGBUG_VERSION=${version} &&
           taskboot --cache /cache --target /code build-compose --registry=registry.hub.docker.com --write /images --service bugbug-http-service-bg-worker --tag ${version} --tag latest --build-arg BUGBUG_VERSION=${version}"
      artifacts:
        public/bugbug:
          expires: {$fromNow: '2 weeks'}
          path: /images
          type: directory
    scopes:
      - docker-worker:capability:privileged

    routes:
      - notify.email.release-mgmt-analysis@mozilla.com.on-failed"
      - notify.irc-channel.#bugbug.on-failed
    metadata:
      name: bugbug docker http build
      description: bugbug docker http build
      owner: release-mgmt-analysis@mozilla.com
      source: https://github.com/mozilla/bugbug/raw/master/data-pipeline.yml

  - ID: docker-push
    dependencies:
      - docker-build
    scopes:
      - secrets:get:project/relman/bugbug/deploy
    created: {$fromNow: ''}
    deadline: {$fromNow: '120 hours'}
    expires: {$fromNow: '1 month'}
    provisionerId: aws-provisioner-v1
    workerType: github-worker
    payload:
      features:
        taskclusterProxy:
          true
      maxRunTime: 3600
      image: mozilla/taskboot:0.1.7
      env:
        TASKCLUSTER_SECRET: project/relman/bugbug/deploy
      command:
        - taskboot
        - push-artifact

    routes:
      - notify.email.release-mgmt-analysis@mozilla.com.on-failed"
      - notify.irc-channel.#bugbug.on-failed
    metadata:
      name: bugbug docker http push
      description: bugbug docker http push
      owner: release-mgmt-analysis@mozilla.com
      source: https://github.com/mozilla/bugbug/raw/master/data-pipeline.yml

  - ID: http-deploy
    dependencies:
      - docker-build
    scopes:
      - secrets:get:project/relman/bugbug/deploy
    created: {$fromNow: ''}
    deadline: {$fromNow: '120 hours'}
    expires: {$fromNow: '1 month'}
    provisionerId: aws-provisioner-v1
    workerType: github-worker
    payload:
      features:
        taskclusterProxy:
          true
      maxRunTime: 3600
      image: mozilla/taskboot:0.1.7
      env:
        TASKCLUSTER_SECRET: project/relman/bugbug/deploy
      command:
        - "/bin/sh"
        - "-lcxe"
        - "taskboot deploy-heroku --artifact-filter public/bugbug/bugbug-http-service.tar --heroku-app bugbug &&
           taskboot deploy-heroku --artifact-filter public/bugbug/bugbug-http-service-bg-worker.tar --heroku-app bugbug --heroku-dyno-type worker"

    routes:
      - notify.email.release-mgmt-analysis@mozilla.com.on-failed"
      - notify.irc-channel.#bugbug.on-failed
    metadata:
      name: bugbug docker http service deploy
      description: bugbug docker http service deploy
      owner: release-mgmt-analysis@mozilla.com
      source: https://github.com/mozilla/bugbug/raw/master/data-pipeline.yml
=======
  $let:
    year: {$eval: 'now[0:4]'}
    month: {$eval: 'now[5:7]'}
    day: {$eval: 'now[8:10]'}
    hour: {$eval: 'now[11:13]'}
    minute: {$eval: 'now[14:16]'}
    second: {$eval: 'now[17:19]'}
  in:
    - ID: commit-retrieval
      created: {$fromNow: ''}
      deadline: {$fromNow: '72 hours'}
      expires: {$fromNow: '1 month'}
      provisionerId: aws-provisioner-v1
      workerType: releng-svc-compute
      payload:
        maxRunTime: 86400
        image: mozilla/bugbug-commit-retrieval:${version}

        artifacts:
          public/commits.json.xz:
            path: /data/commits.json.xz
            type: file
          public/commits.json.version:
            path: /data/commits.json.version
            type: file
          public/commit_experiences.pickle.xz:
            path: /data/commit_experiences.pickle.xz
            type: file
        cache:
          bugbug-mercurial-repository: /cache
      scopes:
        - "docker-worker:cache:bugbug-mercurial-repository"
      routes:
        - notify.email.release-mgmt-analysis@mozilla.com.on-failed"
        - notify.irc-channel.#bugbug.on-failed
        - index.project.relman.bugbug.data_commits.${version}
        - index.project.relman.bugbug.data_commits.latest
      metadata:
        name: bugbug commit retrieval
        description: bugbug commit retrieval
        owner: release-mgmt-analysis@mozilla.com
        source: https://github.com/mozilla/bugbug/raw/master/data-pipeline.yml

    - ID: bugs-retrieval
      created: {$fromNow: ''}
      deadline: {$fromNow: '72 hours'}
      expires: {$fromNow: '1 month'}
      provisionerId: aws-provisioner-v1
      workerType: releng-svc
      payload:
        env:
          TC_SECRET_ID: project/relman/bugbug/production
        maxRunTime: 86400
        image: mozilla/bugbug-bugs-retrieval:${version}

        artifacts:
          public/bugs.json.xz:
            path: /data/bugs.json.xz
            type: file
          public/bugs.json.version:
            path: /data/bugs.json.version
            type: file

        features:
          taskclusterProxy:
            true
      scopes:
        - "secrets:get:project/relman/bugbug/production"
      routes:
        - notify.email.release-mgmt-analysis@mozilla.com.on-failed"
        - notify.irc-channel.#bugbug.on-failed
        - index.project.relman.bugbug.data_bugs.${version}
        - index.project.relman.bugbug.data_bugs.latest
      metadata:
        name: bugbug bugs retrieval
        description: bugbug bugs retrieval
        owner: release-mgmt-analysis@mozilla.com
        source: https://github.com/mozilla/bugbug/raw/master/data-pipeline.yml

    - ID: rollback-test-task
      created: {$fromNow: ''}
      deadline: {$fromNow: '73 hours'}
      expires: {$fromNow: '1 month'}
      provisionerId: aws-provisioner-v1
      workerType: releng-svc
      dependencies:
        - bugs-retrieval
      payload:
        maxRunTime: 3600
        image: mozilla/bugbug-base:${version}
        command:
          - "/bin/bash"
          - "-lcx"
          - "python -c 'from bugbug import bugzilla, db; db.download(bugzilla.BUGS_DB)' &&
             python -m bugbug.bug_snapshot --verbose"
      routes:
        - notify.email.release-mgmt-analysis@mozilla.com.on-failed"
        - notify.irc-channel.#bugbug.on-failed
      metadata:
        name: bugbug rollback test
        description: bugbug rollback test
        owner: release-mgmt-analysis@mozilla.com
        source: https://github.com/mozilla/bugbug/raw/master/data-pipeline.yml

    - ID: train-backout
      created: {$fromNow: ''}
      deadline: {$fromNow: '118 hours'}
      expires: {$fromNow: '1 month'}
      provisionerId: aws-provisioner-v1
      workerType: releng-svc-compute
      dependencies:
        - commit-retrieval
      payload:
        maxRunTime: 25200
        image: mozilla/bugbug-train-backout:${version}

        artifacts:
          public/backoutmodel.xz:
            path: /backoutmodel.xz
            type: file
          public/metrics.json:
            path: /metrics.json
            type: file

      routes:
        - notify.email.release-mgmt-analysis@mozilla.com.on-failed"
        - notify.irc-channel.#bugbug.on-failed
        - index.project.relman.bugbug.train_backout.${version}
        - index.project.relman.bugbug.train_backout.${version}.${year}.${month}.${day}.${hour}.${minute}.${second}
        - index.project.relman.bugbug.train_backout.latest
      metadata:
        name: bugbug train backout model
        description: bugbug train backout model
        owner: release-mgmt-analysis@mozilla.com
        source: https://github.com/mozilla/bugbug/raw/master/data-pipeline.yml

    - ID: train-component
      created: {$fromNow: ''}
      deadline: {$fromNow: '118 hours'}
      expires: {$fromNow: '1 month'}
      provisionerId: aws-provisioner-v1
      workerType: releng-svc-compute
      dependencies:
        - bugs-retrieval
      payload:
        maxRunTime: 25200
        image: mozilla/bugbug-train-component:${version}

        artifacts:
          public/componentmodel.xz:
            path: /componentmodel.xz
            type: file
          public/metrics.json:
            path: /metrics.json
            type: file

      routes:
        - notify.email.release-mgmt-analysis@mozilla.com.on-failed"
        - notify.irc-channel.#bugbug.on-failed
        - index.project.relman.bugbug.train_component.${version}
        - index.project.relman.bugbug.train_component.${version}.${year}.${month}.${day}.${hour}.${minute}.${second}
        - index.project.relman.bugbug.train_component.latest
      metadata:
        name: bugbug train component model
        description: bugbug train component model
        owner: release-mgmt-analysis@mozilla.com
        source: https://github.com/mozilla/bugbug/raw/master/data-pipeline.yml

    - ID: train-defectenhancementtask
      created: {$fromNow: ''}
      deadline: {$fromNow: '118 hours'}
      expires: {$fromNow: '1 month'}
      provisionerId: aws-provisioner-v1
      workerType: releng-svc-compute
      dependencies:
        - bugs-retrieval
      payload:
        maxRunTime: 25200
        image: mozilla/bugbug-train-defectenhancementtask:${version}

        artifacts:
          public/defectenhancementtaskmodel.xz:
            path: /defectenhancementtaskmodel.xz
            type: file
          public/metrics.json:
            path: /metrics.json
            type: file

      routes:
        - notify.email.release-mgmt-analysis@mozilla.com.on-failed"
        - notify.irc-channel.#bugbug.on-failed
        - index.project.relman.bugbug.train_defectenhancementtask.${version}
        - index.project.relman.bugbug.train_defectenhancementtask.${version}.${year}.${month}.${day}.${hour}.${minute}.${second}
        - index.project.relman.bugbug.train_defectenhancementtask.latest
      metadata:
        name: bugbug train defect/enhancement/task model
        description: bugbug train defect/enhancement/task model
        owner: release-mgmt-analysis@mozilla.com
        source: https://github.com/mozilla/bugbug/raw/master/data-pipeline.yml

    - ID: train-regression
      created: {$fromNow: ''}
      deadline: {$fromNow: '118 hours'}
      expires: {$fromNow: '1 month'}
      provisionerId: aws-provisioner-v1
      workerType: releng-svc-compute
      dependencies:
        - bugs-retrieval
      payload:
        maxRunTime: 25200
        image: mozilla/bugbug-train-regression:${version}

        artifacts:
          public/regressionmodel.xz:
            path: /regressionmodel.xz
            type: file
          public/metrics.json:
            path: /metrics.json
            type: file

      routes:
        - notify.email.release-mgmt-analysis@mozilla.com.on-failed"
        - notify.irc-channel.#bugbug.on-failed
        - index.project.relman.bugbug.train_regression.${version}
        - index.project.relman.bugbug.train_regression.${version}.${year}.${month}.${day}.${hour}.${minute}.${second}
        - index.project.relman.bugbug.train_regression.latest
      metadata:
        name: bugbug train regression model
        description: bugbug train regression model
        owner: release-mgmt-analysis@mozilla.com
        source: https://github.com/mozilla/bugbug/raw/master/data-pipeline.yml

    - ID: train-regressor
      created: {$fromNow: ''}
      deadline: {$fromNow: '118 hours'}
      expires: {$fromNow: '1 month'}
      provisionerId: aws-provisioner-v1
      workerType: releng-svc-compute
      dependencies:
        - commit-retrieval
      payload:
        maxRunTime: 25200
        image: mozilla/bugbug-train-regressor:${version}

        artifacts:
          public/regressormodel.xz:
            path: /regressormodel.xz
            type: file
          public/metrics.json:
            path: /metrics.json
            type: file

      routes:
        - notify.email.release-mgmt-analysis@mozilla.com.on-failed"
        - notify.irc-channel.#bugbug.on-failed
        - index.project.relman.bugbug.train_regressor.${version}
        - index.project.relman.bugbug.train_regressor.${version}.${year}.${month}.${day}.${hour}.${minute}.${second}
        - index.project.relman.bugbug.train_regressor.latest
      metadata:
        name: bugbug train regressor model
        description: bugbug train regressor model
        owner: release-mgmt-analysis@mozilla.com
        source: https://github.com/mozilla/bugbug/raw/master/data-pipeline.yml

    - ID: train-tracking
      created: {$fromNow: ''}
      deadline: {$fromNow: '118 hours'}
      expires: {$fromNow: '1 month'}
      provisionerId: aws-provisioner-v1
      workerType: releng-svc-compute
      dependencies:
        - bugs-retrieval
      payload:
        maxRunTime: 25200
        image: mozilla/bugbug-train-tracking:${version}

        artifacts:
          public/trackingmodel.xz:
            path: /trackingmodel.xz
            type: file
          public/metrics.json:
            path: /metrics.json
            type: file

      routes:
        - notify.email.release-mgmt-analysis@mozilla.com.on-failed"
        - notify.irc-channel.#bugbug.on-failed
        - index.project.relman.bugbug.train_tracking.${version}
        - index.project.relman.bugbug.train_tracking.${version}.${year}.${month}.${day}.${hour}.${minute}.${second}
        - index.project.relman.bugbug.train_tracking.latest
      metadata:
        name: bugbug train tracking model
        description: bugbug train tracking model
        owner: release-mgmt-analysis@mozilla.com
        source: https://github.com/mozilla/bugbug/raw/master/data-pipeline.yml

    - ID: train-regressionrange
      created: {$fromNow: ''}
      deadline: {$fromNow: '118 hours'}
      expires: {$fromNow: '1 month'}
      provisionerId: aws-provisioner-v1
      workerType: releng-svc-compute
      dependencies:
        - bugs-retrieval
      payload:
        maxRunTime: 25200
        image: mozilla/bugbug-train-regressionrange:${version}

        artifacts:
          public/regressionrangemodel.xz:
            path: /regressionrangemodel.xz
            type: file
          public/metrics.json:
            path: /metrics.json
            type: file

      routes:
        - notify.email.release-mgmt-analysis@mozilla.com.on-failed"
        - notify.irc-channel.#bugbug.on-failed
        - index.project.relman.bugbug.train_regressionrange.${version}
        - index.project.relman.bugbug.train_regressionrange.${version}.${year}.${month}.${day}.${hour}.${minute}.${second}
        - index.project.relman.bugbug.train_regressionrange.latest
      metadata:
        name: bugbug train regressionrange model
        description: bugbug train regressionrange model
        owner: release-mgmt-analysis@mozilla.com
        source: https://github.com/mozilla/bugbug/raw/master/data-pipeline.yml

    - ID: train-stepstoreproduce
      created: {$fromNow: ''}
      deadline: {$fromNow: '118 hours'}
      expires: {$fromNow: '1 month'}
      provisionerId: aws-provisioner-v1
      workerType: releng-svc-compute
      dependencies:
        - bugs-retrieval
      payload:
        maxRunTime: 25200
        image: mozilla/bugbug-train-stepstoreproduce:${version}

        artifacts:
          public/stepstoreproducemodel.xz:
            path: /stepstoreproducemodel.xz
            type: file
          public/metrics.json:
            path: /metrics.json
            type: file

      routes:
        - notify.email.release-mgmt-analysis@mozilla.com.on-failed"
        - notify.irc-channel.#bugbug.on-failed
        - index.project.relman.bugbug.train_stepstoreproduce.${version}
        - index.project.relman.bugbug.train_stepstoreproduce.${version}.${year}.${month}.${day}.${hour}.${minute}.${second}
        - index.project.relman.bugbug.train_stepstoreproduce.latest
      metadata:
        name: bugbug train stepstoreproduce model
        description: bugbug train stepstoreproduce model
        owner: release-mgmt-analysis@mozilla.com
        source: https://github.com/mozilla/bugbug/raw/master/data-pipeline.yml

    - ID: train-duplicate
      created: {$fromNow: ''}
      deadline: {$fromNow: '118 hours'}
      expires: {$fromNow: '1 month'}
      provisionerId: aws-provisioner-v1
      workerType: releng-svc-compute
      dependencies:
        - bugs-retrieval
      payload:
        maxRunTime: 25200
        image: mozilla/bugbug-train-duplicate:${version}

        artifacts:
          public/duplicatemodel.xz:
            path: /duplicatemodel.xz
            type: file
          public/metrics.json:
            path: /metrics.json
            type: file

      routes:
        - notify.email.release-mgmt-analysis@mozilla.com.on-failed"
        - notify.irc-channel.#bugbug.on-failed
        - index.project.relman.bugbug.train_duplicate.${version}
        - index.project.relman.bugbug.train_duplicate.${version}.${year}.${month}.${day}.${hour}.${minute}.${second}
        - index.project.relman.bugbug.train_duplicate.latest
      metadata:
        name: bugbug train duplicate model
        description: bugbug train duplicate model
        owner: release-mgmt-analysis@mozilla.com
        source: https://github.com/mozilla/bugbug/raw/master/data-pipeline.yml

    - ID: docker-build
      created: {$fromNow: ''}
      deadline: {$fromNow: '119 hours'}
      expires: {$fromNow: '1 month'}
      provisionerId: aws-provisioner-v1
      workerType: releng-svc
      dependencies:
        - rollback-test-task
        - train-tracking
        - train-regression
        - train-defectenhancementtask
        - train-component
      payload:
        capabilities:
          privileged: true
        maxRunTime: 3600
        image: mozilla/taskboot:0.1.7
        command:
          - "/bin/sh"
          - "-lcxe"
          - "git clone --quiet https://github.com/mozilla/bugbug /code &&
             cd /code &&
             git checkout ${version} &&
             taskboot --cache /cache --target /code build-compose --registry=registry.hub.docker.com --write /images --service bugbug-http-service --tag ${version} --tag latest --build-arg BUGBUG_VERSION=${version} &&
             taskboot --cache /cache --target /code build-compose --registry=registry.hub.docker.com --write /images --service bugbug-http-service-bg-worker --tag ${version} --tag latest --build-arg BUGBUG_VERSION=${version}"
        artifacts:
          public/bugbug:
            expires: {$fromNow: '2 weeks'}
            path: /images
            type: directory
      scopes:
        - docker-worker:capability:privileged

      routes:
        - notify.email.release-mgmt-analysis@mozilla.com.on-failed"
        - notify.irc-channel.#bugbug.on-failed
      metadata:
        name: bugbug docker http build
        description: bugbug docker http build
        owner: release-mgmt-analysis@mozilla.com
        source: https://github.com/mozilla/bugbug/raw/master/data-pipeline.yml

    - ID: docker-push
      dependencies:
        - docker-build
      scopes:
        - secrets:get:project/relman/bugbug/deploy
      created: {$fromNow: ''}
      deadline: {$fromNow: '120 hours'}
      expires: {$fromNow: '1 month'}
      provisionerId: aws-provisioner-v1
      workerType: github-worker
      payload:
        features:
          taskclusterProxy:
            true
        maxRunTime: 3600
        image: mozilla/taskboot:0.1.7
        env:
          TASKCLUSTER_SECRET: project/relman/bugbug/deploy
        command:
          - taskboot
          - push-artifact

      routes:
        - notify.email.release-mgmt-analysis@mozilla.com.on-failed"
        - notify.irc-channel.#bugbug.on-failed
      metadata:
        name: bugbug docker http push
        description: bugbug docker http push
        owner: release-mgmt-analysis@mozilla.com
        source: https://github.com/mozilla/bugbug/raw/master/data-pipeline.yml

    - ID: http-deploy
      dependencies:
        - docker-build
      scopes:
        - secrets:get:project/relman/bugbug/deploy
      created: {$fromNow: ''}
      deadline: {$fromNow: '120 hours'}
      expires: {$fromNow: '1 month'}
      provisionerId: aws-provisioner-v1
      workerType: github-worker
      payload:
        features:
          taskclusterProxy:
            true
        maxRunTime: 3600
        image: mozilla/taskboot:0.1.7
        env:
          TASKCLUSTER_SECRET: project/relman/bugbug/deploy
        command:
          - "/bin/sh"
          - "-lcxe"
          - "taskboot deploy-heroku --artifact-filter public/bugbug/bugbug-http-service.tar --heroku-app bugbug &&
             taskboot deploy-heroku --artifact-filter public/bugbug/bugbug-http-service-bg-worker.tar --heroku-app bugbug --heroku-dyno-type worker"

      routes:
        - notify.email.release-mgmt-analysis@mozilla.com.on-failed"
        - notify.irc-channel.#bugbug.on-failed
      metadata:
        name: bugbug docker http service deploy
        description: bugbug docker http service deploy
        owner: release-mgmt-analysis@mozilla.com
        source: https://github.com/mozilla/bugbug/raw/master/data-pipeline.yml
>>>>>>> 266de438
<|MERGE_RESOLUTION|>--- conflicted
+++ resolved
@@ -1,460 +1,5 @@
 version: 1
 tasks:
-<<<<<<< HEAD
-  - ID: commit-retrieval
-    created: {$fromNow: ''}
-    deadline: {$fromNow: '72 hours'}
-    expires: {$fromNow: '1 month'}
-    provisionerId: aws-provisioner-v1
-    workerType: releng-svc-compute
-    payload:
-      maxRunTime: 86400
-      image: mozilla/bugbug-commit-retrieval:${version}
-
-      artifacts:
-        public/commits.json.zst:
-          path: /data/commits.json.zst
-          type: file
-        public/commits.json.version:
-          path: /data/commits.json.version
-          type: file
-        public/commit_experiences.pickle.zst:
-          path: /data/commit_experiences.pickle.zst
-          type: file
-      cache:
-        bugbug-mercurial-repository: /cache
-    scopes:
-      - "docker-worker:cache:bugbug-mercurial-repository"
-    routes:
-      - notify.email.release-mgmt-analysis@mozilla.com.on-failed"
-      - notify.irc-channel.#bugbug.on-failed
-      - index.project.relman.bugbug.data_commits.${version}
-      - index.project.relman.bugbug.data_commits.latest
-    metadata:
-      name: bugbug commit retrieval
-      description: bugbug commit retrieval
-      owner: release-mgmt-analysis@mozilla.com
-      source: https://github.com/mozilla/bugbug/raw/master/data-pipeline.yml
-
-  - ID: bugs-retrieval
-    created: {$fromNow: ''}
-    deadline: {$fromNow: '72 hours'}
-    expires: {$fromNow: '1 month'}
-    provisionerId: aws-provisioner-v1
-    workerType: releng-svc
-    payload:
-      env:
-        TC_SECRET_ID: project/relman/bugbug/production
-      maxRunTime: 86400
-      image: mozilla/bugbug-bugs-retrieval:${version}
-
-      artifacts:
-        public/bugs.json.zst:
-          path: /data/bugs.json.zst
-          type: file
-        public/bugs.json.version:
-          path: /data/bugs.json.version
-          type: file
-
-      features:
-        taskclusterProxy:
-          true
-    scopes:
-      - "secrets:get:project/relman/bugbug/production"
-    routes:
-      - notify.email.release-mgmt-analysis@mozilla.com.on-failed"
-      - notify.irc-channel.#bugbug.on-failed
-      - index.project.relman.bugbug.data_bugs.${version}
-      - index.project.relman.bugbug.data_bugs.latest
-    metadata:
-      name: bugbug bugs retrieval
-      description: bugbug bugs retrieval
-      owner: release-mgmt-analysis@mozilla.com
-      source: https://github.com/mozilla/bugbug/raw/master/data-pipeline.yml
-
-  - ID: rollback-test-task
-    created: {$fromNow: ''}
-    deadline: {$fromNow: '73 hours'}
-    expires: {$fromNow: '1 month'}
-    provisionerId: aws-provisioner-v1
-    workerType: releng-svc
-    dependencies:
-      - bugs-retrieval
-    payload:
-      maxRunTime: 3600
-      image: mozilla/bugbug-base:${version}
-      command:
-        - "/bin/bash"
-        - "-lcx"
-        - "python -c 'from bugbug import bugzilla, db; db.download(bugzilla.BUGS_DB)' &&
-           python -m bugbug.bug_snapshot --verbose"
-    routes:
-      - notify.email.release-mgmt-analysis@mozilla.com.on-failed"
-      - notify.irc-channel.#bugbug.on-failed
-    metadata:
-      name: bugbug rollback test
-      description: bugbug rollback test
-      owner: release-mgmt-analysis@mozilla.com
-      source: https://github.com/mozilla/bugbug/raw/master/data-pipeline.yml
-
-  - ID: train-backout
-    created: {$fromNow: ''}
-    deadline: {$fromNow: '118 hours'}
-    expires: {$fromNow: '1 month'}
-    provisionerId: aws-provisioner-v1
-    workerType: releng-svc-compute
-    dependencies:
-      - commit-retrieval
-    payload:
-      maxRunTime: 25200
-      image: mozilla/bugbug-train-backout:${version}
-
-      artifacts:
-        public/backoutmodel.zst:
-          path: /backoutmodel.zst
-          type: file
-
-    routes:
-      - notify.email.release-mgmt-analysis@mozilla.com.on-failed"
-      - notify.irc-channel.#bugbug.on-failed
-      - index.project.relman.bugbug.train_backout.${version}
-      - index.project.relman.bugbug.train_backout.latest
-    metadata:
-      name: bugbug train backout model
-      description: bugbug train backout model
-      owner: release-mgmt-analysis@mozilla.com
-      source: https://github.com/mozilla/bugbug/raw/master/data-pipeline.yml
-
-  - ID: train-component
-    created: {$fromNow: ''}
-    deadline: {$fromNow: '118 hours'}
-    expires: {$fromNow: '1 month'}
-    provisionerId: aws-provisioner-v1
-    workerType: releng-svc-compute
-    dependencies:
-      - bugs-retrieval
-    payload:
-      maxRunTime: 25200
-      image: mozilla/bugbug-train-component:${version}
-
-      artifacts:
-        public/componentmodel.zst:
-          path: /componentmodel.zst
-          type: file
-
-    routes:
-      - notify.email.release-mgmt-analysis@mozilla.com.on-failed"
-      - notify.irc-channel.#bugbug.on-failed
-      - index.project.relman.bugbug.train_component.${version}
-      - index.project.relman.bugbug.train_component.latest
-    metadata:
-      name: bugbug train component model
-      description: bugbug train component model
-      owner: release-mgmt-analysis@mozilla.com
-      source: https://github.com/mozilla/bugbug/raw/master/data-pipeline.yml
-
-  - ID: train-defectenhancementtask
-    created: {$fromNow: ''}
-    deadline: {$fromNow: '118 hours'}
-    expires: {$fromNow: '1 month'}
-    provisionerId: aws-provisioner-v1
-    workerType: releng-svc-compute
-    dependencies:
-      - bugs-retrieval
-    payload:
-      maxRunTime: 25200
-      image: mozilla/bugbug-train-defectenhancementtask:${version}
-
-      artifacts:
-        public/defectenhancementtaskmodel.zst:
-          path: /defectenhancementtaskmodel.zst
-          type: file
-
-    routes:
-      - notify.email.release-mgmt-analysis@mozilla.com.on-failed"
-      - notify.irc-channel.#bugbug.on-failed
-      - index.project.relman.bugbug.train_defectenhancementtask.${version}
-      - index.project.relman.bugbug.train_defectenhancementtask.latest
-    metadata:
-      name: bugbug train defect/enhancement/task model
-      description: bugbug train defect/enhancement/task model
-      owner: release-mgmt-analysis@mozilla.com
-      source: https://github.com/mozilla/bugbug/raw/master/data-pipeline.yml
-
-  - ID: train-regression
-    created: {$fromNow: ''}
-    deadline: {$fromNow: '118 hours'}
-    expires: {$fromNow: '1 month'}
-    provisionerId: aws-provisioner-v1
-    workerType: releng-svc-compute
-    dependencies:
-      - bugs-retrieval
-    payload:
-      maxRunTime: 25200
-      image: mozilla/bugbug-train-regression:${version}
-
-      artifacts:
-        public/regressionmodel.zst:
-          path: /regressionmodel.zst
-          type: file
-
-    routes:
-      - notify.email.release-mgmt-analysis@mozilla.com.on-failed"
-      - notify.irc-channel.#bugbug.on-failed
-      - index.project.relman.bugbug.train_regression.${version}
-      - index.project.relman.bugbug.train_regression.latest
-    metadata:
-      name: bugbug train regression model
-      description: bugbug train regression model
-      owner: release-mgmt-analysis@mozilla.com
-      source: https://github.com/mozilla/bugbug/raw/master/data-pipeline.yml
-
-  - ID: train-regressor
-    created: {$fromNow: ''}
-    deadline: {$fromNow: '118 hours'}
-    expires: {$fromNow: '1 month'}
-    provisionerId: aws-provisioner-v1
-    workerType: releng-svc-compute
-    dependencies:
-      - commit-retrieval
-    payload:
-      maxRunTime: 25200
-      image: mozilla/bugbug-train-regressor:${version}
-
-      artifacts:
-        public/regressormodel.zst:
-          path: /regressormodel.zst
-          type: file
-
-    routes:
-      - notify.email.release-mgmt-analysis@mozilla.com.on-failed"
-      - notify.irc-channel.#bugbug.on-failed
-      - index.project.relman.bugbug.train_regressor.${version}
-      - index.project.relman.bugbug.train_regressor.latest
-    metadata:
-      name: bugbug train regressor model
-      description: bugbug train regressor model
-      owner: release-mgmt-analysis@mozilla.com
-      source: https://github.com/mozilla/bugbug/raw/master/data-pipeline.yml
-
-  - ID: train-tracking
-    created: {$fromNow: ''}
-    deadline: {$fromNow: '118 hours'}
-    expires: {$fromNow: '1 month'}
-    provisionerId: aws-provisioner-v1
-    workerType: releng-svc-compute
-    dependencies:
-      - bugs-retrieval
-    payload:
-      maxRunTime: 25200
-      image: mozilla/bugbug-train-tracking:${version}
-
-      artifacts:
-        public/trackingmodel.zst:
-          path: /trackingmodel.zst
-          type: file
-
-    routes:
-      - notify.email.release-mgmt-analysis@mozilla.com.on-failed"
-      - notify.irc-channel.#bugbug.on-failed
-      - index.project.relman.bugbug.train_tracking.${version}
-      - index.project.relman.bugbug.train_tracking.latest
-    metadata:
-      name: bugbug train tracking model
-      description: bugbug train tracking model
-      owner: release-mgmt-analysis@mozilla.com
-      source: https://github.com/mozilla/bugbug/raw/master/data-pipeline.yml
-
-  - ID: train-regressionrange
-    created: {$fromNow: ''}
-    deadline: {$fromNow: '118 hours'}
-    expires: {$fromNow: '1 month'}
-    provisionerId: aws-provisioner-v1
-    workerType: releng-svc-compute
-    dependencies:
-      - bugs-retrieval
-    payload:
-      maxRunTime: 25200
-      image: mozilla/bugbug-train-regressionrange:${version}
-
-      artifacts:
-        public/regressionrangemodel.zst:
-          path: /regressionrangemodel.zst
-          type: file
-
-    routes:
-      - notify.email.release-mgmt-analysis@mozilla.com.on-failed"
-      - notify.irc-channel.#bugbug.on-failed
-      - index.project.relman.bugbug.train_regressionrange.${version}
-      - index.project.relman.bugbug.train_regressionrange.latest
-    metadata:
-      name: bugbug train regressionrange model
-      description: bugbug train regressionrange model
-      owner: release-mgmt-analysis@mozilla.com
-      source: https://github.com/mozilla/bugbug/raw/master/data-pipeline.yml
-
-  - ID: train-stepstoreproduce
-    created: {$fromNow: ''}
-    deadline: {$fromNow: '118 hours'}
-    expires: {$fromNow: '1 month'}
-    provisionerId: aws-provisioner-v1
-    workerType: releng-svc-compute
-    dependencies:
-      - bugs-retrieval
-    payload:
-      maxRunTime: 25200
-      image: mozilla/bugbug-train-stepstoreproduce:${version}
-
-      artifacts:
-        public/stepstoreproducemodel.zst:
-          path: /stepstoreproducemodel.zst
-          type: file
-
-    routes:
-      - notify.email.release-mgmt-analysis@mozilla.com.on-failed"
-      - notify.irc-channel.#bugbug.on-failed
-      - index.project.relman.bugbug.train_stepstoreproduce.${version}
-      - index.project.relman.bugbug.train_stepstoreproduce.latest
-    metadata:
-      name: bugbug train stepstoreproduce model
-      description: bugbug train stepstoreproduce model
-      owner: release-mgmt-analysis@mozilla.com
-      source: https://github.com/mozilla/bugbug/raw/master/data-pipeline.yml
-
-  - ID: train-duplicate
-    created: {$fromNow: ''}
-    deadline: {$fromNow: '118 hours'}
-    expires: {$fromNow: '1 month'}
-    provisionerId: aws-provisioner-v1
-    workerType: releng-svc-compute
-    dependencies:
-      - bugs-retrieval
-    payload:
-      maxRunTime: 25200
-      image: mozilla/bugbug-train-duplicate:${version}
-
-      artifacts:
-        public/duplicatemodel.zst:
-          path: /duplicatemodel.zst
-          type: file
-
-    routes:
-      - notify.email.release-mgmt-analysis@mozilla.com.on-failed"
-      - notify.irc-channel.#bugbug.on-failed
-      - index.project.relman.bugbug.train_duplicate.${version}
-      - index.project.relman.bugbug.train_duplicate.latest
-    metadata:
-      name: bugbug train duplicate model
-      description: bugbug train duplicate model
-      owner: release-mgmt-analysis@mozilla.com
-      source: https://github.com/mozilla/bugbug/raw/master/data-pipeline.yml
-
-  - ID: docker-build
-    created: {$fromNow: ''}
-    deadline: {$fromNow: '119 hours'}
-    expires: {$fromNow: '1 month'}
-    provisionerId: aws-provisioner-v1
-    workerType: releng-svc
-    dependencies:
-      - rollback-test-task
-      - train-tracking
-      - train-regression
-      - train-defectenhancementtask
-      - train-component
-    payload:
-      capabilities:
-        privileged: true
-      maxRunTime: 3600
-      image: mozilla/taskboot:0.1.7
-      command:
-        - "/bin/sh"
-        - "-lcxe"
-        - "git clone --quiet https://github.com/mozilla/bugbug /code &&
-           cd /code &&
-           git checkout master &&
-           taskboot --cache /cache --target /code build-compose --registry=registry.hub.docker.com --write /images --service bugbug-http-service --tag ${version} --tag latest --build-arg BUGBUG_VERSION=${version} &&
-           taskboot --cache /cache --target /code build-compose --registry=registry.hub.docker.com --write /images --service bugbug-http-service-bg-worker --tag ${version} --tag latest --build-arg BUGBUG_VERSION=${version}"
-      artifacts:
-        public/bugbug:
-          expires: {$fromNow: '2 weeks'}
-          path: /images
-          type: directory
-    scopes:
-      - docker-worker:capability:privileged
-
-    routes:
-      - notify.email.release-mgmt-analysis@mozilla.com.on-failed"
-      - notify.irc-channel.#bugbug.on-failed
-    metadata:
-      name: bugbug docker http build
-      description: bugbug docker http build
-      owner: release-mgmt-analysis@mozilla.com
-      source: https://github.com/mozilla/bugbug/raw/master/data-pipeline.yml
-
-  - ID: docker-push
-    dependencies:
-      - docker-build
-    scopes:
-      - secrets:get:project/relman/bugbug/deploy
-    created: {$fromNow: ''}
-    deadline: {$fromNow: '120 hours'}
-    expires: {$fromNow: '1 month'}
-    provisionerId: aws-provisioner-v1
-    workerType: github-worker
-    payload:
-      features:
-        taskclusterProxy:
-          true
-      maxRunTime: 3600
-      image: mozilla/taskboot:0.1.7
-      env:
-        TASKCLUSTER_SECRET: project/relman/bugbug/deploy
-      command:
-        - taskboot
-        - push-artifact
-
-    routes:
-      - notify.email.release-mgmt-analysis@mozilla.com.on-failed"
-      - notify.irc-channel.#bugbug.on-failed
-    metadata:
-      name: bugbug docker http push
-      description: bugbug docker http push
-      owner: release-mgmt-analysis@mozilla.com
-      source: https://github.com/mozilla/bugbug/raw/master/data-pipeline.yml
-
-  - ID: http-deploy
-    dependencies:
-      - docker-build
-    scopes:
-      - secrets:get:project/relman/bugbug/deploy
-    created: {$fromNow: ''}
-    deadline: {$fromNow: '120 hours'}
-    expires: {$fromNow: '1 month'}
-    provisionerId: aws-provisioner-v1
-    workerType: github-worker
-    payload:
-      features:
-        taskclusterProxy:
-          true
-      maxRunTime: 3600
-      image: mozilla/taskboot:0.1.7
-      env:
-        TASKCLUSTER_SECRET: project/relman/bugbug/deploy
-      command:
-        - "/bin/sh"
-        - "-lcxe"
-        - "taskboot deploy-heroku --artifact-filter public/bugbug/bugbug-http-service.tar --heroku-app bugbug &&
-           taskboot deploy-heroku --artifact-filter public/bugbug/bugbug-http-service-bg-worker.tar --heroku-app bugbug --heroku-dyno-type worker"
-
-    routes:
-      - notify.email.release-mgmt-analysis@mozilla.com.on-failed"
-      - notify.irc-channel.#bugbug.on-failed
-    metadata:
-      name: bugbug docker http service deploy
-      description: bugbug docker http service deploy
-      owner: release-mgmt-analysis@mozilla.com
-      source: https://github.com/mozilla/bugbug/raw/master/data-pipeline.yml
-=======
   $let:
     year: {$eval: 'now[0:4]'}
     month: {$eval: 'now[5:7]'}
@@ -474,14 +19,14 @@
         image: mozilla/bugbug-commit-retrieval:${version}
 
         artifacts:
-          public/commits.json.xz:
-            path: /data/commits.json.xz
+          public/commits.json.zst:
+            path: /data/commits.json.zst
             type: file
           public/commits.json.version:
             path: /data/commits.json.version
             type: file
-          public/commit_experiences.pickle.xz:
-            path: /data/commit_experiences.pickle.xz
+          public/commit_experiences.pickle.zst:
+            path: /data/commit_experiences.pickle.zst
             type: file
         cache:
           bugbug-mercurial-repository: /cache
@@ -511,8 +56,8 @@
         image: mozilla/bugbug-bugs-retrieval:${version}
 
         artifacts:
-          public/bugs.json.xz:
-            path: /data/bugs.json.xz
+          public/bugs.json.zst:
+            path: /data/bugs.json.zst
             type: file
           public/bugs.json.version:
             path: /data/bugs.json.version
@@ -572,8 +117,8 @@
         image: mozilla/bugbug-train-backout:${version}
 
         artifacts:
-          public/backoutmodel.xz:
-            path: /backoutmodel.xz
+          public/backoutmodel.zst:
+            path: /backoutmodel.zst
             type: file
           public/metrics.json:
             path: /metrics.json
@@ -604,8 +149,8 @@
         image: mozilla/bugbug-train-component:${version}
 
         artifacts:
-          public/componentmodel.xz:
-            path: /componentmodel.xz
+          public/componentmodel.zst:
+            path: /componentmodel.zst
             type: file
           public/metrics.json:
             path: /metrics.json
@@ -636,8 +181,8 @@
         image: mozilla/bugbug-train-defectenhancementtask:${version}
 
         artifacts:
-          public/defectenhancementtaskmodel.xz:
-            path: /defectenhancementtaskmodel.xz
+          public/defectenhancementtaskmodel.zst:
+            path: /defectenhancementtaskmodel.zst
             type: file
           public/metrics.json:
             path: /metrics.json
@@ -668,8 +213,8 @@
         image: mozilla/bugbug-train-regression:${version}
 
         artifacts:
-          public/regressionmodel.xz:
-            path: /regressionmodel.xz
+          public/regressionmodel.zst:
+            path: /regressionmodel.zst
             type: file
           public/metrics.json:
             path: /metrics.json
@@ -700,8 +245,8 @@
         image: mozilla/bugbug-train-regressor:${version}
 
         artifacts:
-          public/regressormodel.xz:
-            path: /regressormodel.xz
+          public/regressormodel.zst:
+            path: /regressormodel.zst
             type: file
           public/metrics.json:
             path: /metrics.json
@@ -732,8 +277,8 @@
         image: mozilla/bugbug-train-tracking:${version}
 
         artifacts:
-          public/trackingmodel.xz:
-            path: /trackingmodel.xz
+          public/trackingmodel.zst:
+            path: /trackingmodel.zst
             type: file
           public/metrics.json:
             path: /metrics.json
@@ -764,8 +309,8 @@
         image: mozilla/bugbug-train-regressionrange:${version}
 
         artifacts:
-          public/regressionrangemodel.xz:
-            path: /regressionrangemodel.xz
+          public/regressionrangemodel.zst:
+            path: /regressionrangemodel.zst
             type: file
           public/metrics.json:
             path: /metrics.json
@@ -796,8 +341,8 @@
         image: mozilla/bugbug-train-stepstoreproduce:${version}
 
         artifacts:
-          public/stepstoreproducemodel.xz:
-            path: /stepstoreproducemodel.xz
+          public/stepstoreproducemodel.zst:
+            path: /stepstoreproducemodel.zst
             type: file
           public/metrics.json:
             path: /metrics.json
@@ -828,8 +373,8 @@
         image: mozilla/bugbug-train-duplicate:${version}
 
         artifacts:
-          public/duplicatemodel.xz:
-            path: /duplicatemodel.xz
+          public/duplicatemodel.zst:
+            path: /duplicatemodel.zst
             type: file
           public/metrics.json:
             path: /metrics.json
@@ -951,5 +496,4 @@
         name: bugbug docker http service deploy
         description: bugbug docker http service deploy
         owner: release-mgmt-analysis@mozilla.com
-        source: https://github.com/mozilla/bugbug/raw/master/data-pipeline.yml
->>>>>>> 266de438
+        source: https://github.com/mozilla/bugbug/raw/master/data-pipeline.yml